/*
 * Copyright (C) 2020 The Android Open Source Project
 *
 * Licensed under the Apache License, Version 2.0 (the "License");
 * you may not use this file except in compliance with the License.
 * You may obtain a copy of the License at
 *
 *      http://www.apache.org/licenses/LICENSE-2.0
 *
 * Unless required by applicable law or agreed to in writing, software
 * distributed under the License is distributed on an "AS IS" BASIS,
 * WITHOUT WARRANTIES OR CONDITIONS OF ANY KIND, either express or implied.
 * See the License for the specific language governing permissions and
 * limitations under the License.
 */

package android.support.constraint.app;

import android.annotation.SuppressLint;
import android.content.Context;
import android.content.Intent;
import android.content.res.Configuration;
import android.graphics.Color;
import android.graphics.drawable.ColorDrawable;
import android.media.AudioManager;
import android.media.ToneGenerator;
import android.os.Build;
import android.os.Bundle;
import android.util.Log;
import android.view.View;
import android.view.ViewGroup;
import android.view.ViewTreeObserver;
import android.view.WindowManager;
import android.widget.Button;
import android.widget.EditText;
import android.widget.LinearLayout;
import android.widget.ScrollView;
import android.widget.TextView;

import androidx.annotation.Nullable;
import androidx.appcompat.app.ActionBar;
import androidx.appcompat.app.AppCompatActivity;
import androidx.constraintlayout.helper.widget.Flow;
import androidx.constraintlayout.motion.widget.Debug;
import androidx.constraintlayout.motion.widget.MotionLayout;
import androidx.constraintlayout.motion.widget.MotionScene;
import androidx.constraintlayout.motion.widget.TransitionAdapter;
import androidx.constraintlayout.widget.ConstraintSet;
import androidx.recyclerview.widget.LinearLayoutManager;
import androidx.recyclerview.widget.RecyclerView;

import java.lang.reflect.Field;
import java.text.DecimalFormat;
import java.util.ArrayList;
import java.util.Arrays;
import java.util.HashMap;
import java.util.Random;

/*
 * Copyright (C) 2020 The Android Open Source Project
 *
 * Licensed under the Apache License, Version 2.0 (the "License");
 * you may not use this file except in compliance with the License.
 * You may obtain a copy of the License at
 *
 *      http://www.apache.org/licenses/LICENSE-2.0
 *
 * Unless required by applicable law or agreed to in writing, software
 * distributed under the License is distributed on an "AS IS" BASIS,
 * WITHOUT WARRANTIES OR CONDITIONS OF ANY KIND, either express or implied.
 * See the License for the specific language governing permissions and
 * limitations under the License.
 */

/* This test the visibility*/
public class VerificationActivity extends AppCompatActivity implements View.OnClickListener {
    private static final String TAG = "Verification00";
    private String KEY = "layout";
    private static final boolean DEBUG = false;
    String layout_name;
    HashMap<String,Class>activity_map = new HashMap<>();
    {
        activity_map.put("verification_400",CheckSharedValues.class);
    }
    String s = AppCompatActivity.class.getName();

    private static boolean REVERSE = false;
<<<<<<< HEAD
    private final String LAYOUTS_MATCHES = "verification_\\d+";
=======

    private final String RUN_FIRST = "verification_309";
    private final String LAYOUTS_MATCHES = "verification_\\d+";

>>>>>>> f089e7d1
    private static String SHOW_FIRST = "";
    MotionLayout mMotionLayout;
    private Flow mFlow;

    MotionLayout findMotionLayout(ViewGroup group) {
        ArrayList<ViewGroup> groups = new ArrayList<>();
        groups.add(group);
        while (!groups.isEmpty()) {
            ViewGroup vg = groups.remove(0);
            int n = vg.getChildCount();
            for (int i = 0; i < n; i++) {
                View view = vg.getChildAt(i);
                if (view instanceof MotionLayout) {
                    return (MotionLayout) view;
                }
                if (view instanceof ViewGroup) {
                    groups.add((ViewGroup) view);
                }
            }
        }
        return null;
    }

    @Override
    protected void onCreate(@Nullable Bundle savedInstanceState) {
        super.onCreate(savedInstanceState);
        Bundle extra = getIntent().getExtras();
        if (extra == null) {
            normalMenuStartUp();
            return;
        }
        String prelayout = extra.getString(KEY);
        layout_name = prelayout;
        Context ctx = getApplicationContext();
        int id = ctx.getResources().getIdentifier(prelayout, "layout", ctx.getPackageName());
        this.getWindow().setFlags(WindowManager.LayoutParams.FLAG_FULLSCREEN, WindowManager.LayoutParams.FLAG_FULLSCREEN);
        ActionBar bar = getSupportActionBar();
        if (bar != null) {
            bar.hide();
        }
        setContentView(id);
        focusJump();
        ActionBar actionBar = getSupportActionBar();
        actionBar.setBackgroundDrawable(new ColorDrawable(0xFFfd401d));
        RecyclerView rv = findView(RecyclerView.class);
        populateRecyclerView(rv);

        ViewGroup root = ((ViewGroup) findViewById(android.R.id.content).getRootView());
        View mlView = findViewById(R.id.motionLayout);
        mMotionLayout = (mlView != null) ? (MotionLayout) mlView : findMotionLayout(root);

        View view = findViewById(R.id.flow);
        if (view != null) {
            setupFlow((Flow) view);
        }
        view = findViewById(R.id.counter);
        if (view != null) {
            setupCounter((TextView) view);
        }
        if (mMotionLayout != null) {
            ArrayList<MotionScene.Transition> transition = mMotionLayout.getDefinedTransitions();
            int[] tids = new int[transition.size()];
            int count = 0;
            for (MotionScene.Transition t : transition) {
                int tid = t.getId();
                if (tid != -1) {
                    tids[count++] = tid;
                }
            }

            TransitionAdapter adapter = new TransitionAdapter() {
                long start = System.nanoTime();
                int mSid, mEid;
                final DecimalFormat df = new DecimalFormat("##0.000");

                String pad(String s) {
                    s = "           " + s;
                    return s.substring(s.length() - 7);
                }

                String pad(float v) {
                    return pad(df.format(v));
                }

                @Override
                public void onTransitionStarted(MotionLayout motionLayout, int startId, int endId) {
                    String str = Debug.getName(getApplicationContext(), startId) +
                            "->" + Debug.getName(getApplicationContext(), endId);
                    log(" ===================  " + str + " ===================  ");
                    start = System.nanoTime();
                }

                @Override
                public void onTransitionChange(MotionLayout motionLayout, int startId, int endId, float progress) {
                    log("               " + Debug.getName(getApplicationContext(), startId) +
                            "->" + Debug.getName(getApplicationContext(), endId) + " " + df.format(progress) + " --------- " + df.format(motionLayout.getVelocity()));

                    @SuppressWarnings("unused")
                    float dur = (System.nanoTime() - start) * 1E-6f;
                    mSid = startId;
                    mEid = endId;
                }

                @Override
                public void onTransitionCompleted(MotionLayout motionLayout, int currentId) {

                    float dur = (System.nanoTime() - start) * 1E-6f;
                    String str = Debug.getName(getApplicationContext(), currentId);
                    log(" =============x======  " + str + " <<<<<<<<<<<<< " + pad(dur) + " " + pad(motionLayout.getProgress()));

                }
            };
            tids = Arrays.copyOf(tids, count);
            log(" Transitions list  " + Arrays.toString(tids) + " " + Debug.getName(getApplicationContext(), tids));
            int[] cids = mMotionLayout.getConstraintSetIds();
            log(" ContraintSets  list  " + Arrays.toString(cids) + " " + Debug.getName(getApplicationContext(), cids));
            mMotionLayout.getViewTreeObserver().addOnGlobalLayoutListener(() -> {
                log(" GlobalLayoutListener");
            });
            mMotionLayout.setTransitionListener(new TransitionAdapter() {
                long start = System.nanoTime();
                int mSid, mEid;

                @Override
                public void onTransitionStarted(MotionLayout motionLayout, int startId, int endId) {
                    String str = Debug.getName(getApplicationContext(), startId) +
                            "->" + Debug.getName(getApplicationContext(), endId);
                    log(" ===================  " + str + " ===================  ");
                    start = System.nanoTime();
                }

                final DecimalFormat df = new DecimalFormat("##0.000");

                String pad(String s) {
                    s = "           " + s;
                    return s.substring(s.length() - 7);
                }

                String pad(float v) {
                    return pad(df.format(v));
                }

                @Override
                public void onTransitionChange(MotionLayout motionLayout, int startId, int endId, float progress) {
//                   log(
//                            "               " + Debug.getName(getApplicationContext(), startId) +
//                            "->" + Debug.getName(getApplicationContext(), endId) + " " + df.format(progress) + " --------- " + df.format(motionLayout.getVelocity()));

                    float dur = (System.nanoTime() - start) * 1E-6f;
                    mSid = startId;
                    mEid = endId;
                }

                @Override
                public void onTransitionCompleted(MotionLayout motionLayout, int currentId) {
                    float dur = (System.nanoTime() - start) * 1E-6f;
                    String str = Debug.getName(getApplicationContext(), currentId);
                    log(
                            " =============x======  " + str + " <<<<<<<<<<<<< " + pad(dur) + " " + pad(motionLayout.getProgress()));
                    if (mFlow != null) {
                        motionLayout.post(() -> {
                            addToFlow(mSid, mEid, currentId);
                        });
                    }
                }

                @Override
                public void onTransitionTrigger(MotionLayout motionLayout, int triggerId, boolean positive, float progress) {
                    log(
                            " ------------------  " + Debug.getName(getApplicationContext(), triggerId) +
                                    " " + positive + " progress " + progress);
                }

            });
        }

        if (extra.containsKey(SAVE_KEY)) {
            restoreMotion(extra);
        } else {
            log(Debug.getLoc() + " no saved key");
        }
    }

    private void setupCounter(TextView view) {
        view.postDelayed(() -> {
            move(view);
        }, 30);
        log(">>>>>>>>>>>>>>>> move1");
    }

    long mTime = System.nanoTime();


    @SuppressLint("SetTextI18n")
    public void move(TextView view) {
        long t = System.nanoTime() - mTime;
        view.setText(Float.toString(t * 1E-9f));
        view.postDelayed(() -> {
            move(view);
        }, 30);
    }
    // ########################### FLOW TESTING ##########################

    boolean dir = true;
    int last_gone = -1;

    private void addToFlow(int startState, int endState, int currentId) {

        if (mFlow == null) {
            return;
        }
        ConstraintSet start = mMotionLayout.getConstraintSet(startState);
        ConstraintSet end = mMotionLayout.getConstraintSet(endState);
        int[] ids = ((startState == currentId) ? start : end).getReferencedIds(mFlow.getId());
        log(" getReferencedIds " + Debug.getName(this.getApplicationContext(), ids));

        int len = ids.length;
        if (len > 20) {
            dir = false;
        } else if (len < 10) {
            dir = true;
        }
        if (dir) {
            DebugButton textView = new DebugButton(this);
            int id = 567 + len;
            if (android.os.Build.VERSION.SDK_INT >= android.os.Build.VERSION_CODES.JELLY_BEAN_MR1) {
                id = View.generateViewId();
            }
            log(" new id  = " + id);
            textView.setId(id);
            textView.setText("(" + ids.length + ")");
            ids = Arrays.copyOf(ids, ids.length + 1);
            ids[ids.length - 1] = id;

            log(" addView = " + id);
            log(" constrainHeight  = " + id);
            int size = 191;
            MotionLayout.LayoutParams params = new MotionLayout.LayoutParams(size, size);
            textView.setLayoutParams(params);
            mMotionLayout.addView(textView, params);
            textView.setVisibility(View.VISIBLE);
            textView.setBackgroundColor(0xFFAAFFAA);
            textView.setTextColor(0xFF000000);

            start.constrainHeight(id, size);
            end.constrainHeight(id, size);
            start.constrainWidth(id, size);
            end.constrainWidth(id, size);
            log("");

            if (currentId == startState) {
                end.setReferencedIds(mFlow.getId(), ids);
                end.setVisibility(id, ConstraintSet.VISIBLE);
                mMotionLayout.updateState(endState, end);
                mMotionLayout.updateState(startState, start);
            } else {
                start.setReferencedIds(mFlow.getId(), ids);
                start.setVisibility(id, ConstraintSet.VISIBLE);
                mMotionLayout.updateState(startState, start);
                mMotionLayout.updateState(endState, end);
            }
            mMotionLayout.requestLayout();
            mMotionLayout.rebuildScene();
            mMotionLayout.invalidate();
        } else {
            log("");

            TextView textView = (TextView) findViewById(ids[ids.length - 1]);
            if (textView == null) {
                Log.e(TAG, "could not find " + Debug.getName(getApplicationContext(), ids[ids.length - 1]));
                return;
            }
            log("");
            if (last_gone != -1) {
                View view = findViewById(last_gone);
                mMotionLayout.removeView(view);
            }
            ids = Arrays.copyOf(ids, ids.length - 1);
            if (currentId == startState) {
                end.setVisibility(last_gone = textView.getId(), ConstraintSet.GONE);
                ids = removeId(ids, last_gone);
                end.setReferencedIds(mFlow.getId(), ids);
            } else {
                start.setVisibility(last_gone = textView.getId(), ConstraintSet.GONE);
                ids = removeId(ids, last_gone);
                start.setReferencedIds(mFlow.getId(), ids);
            }
            mMotionLayout.updateState(endState, end);
            mMotionLayout.updateState(startState, start);
            mMotionLayout.rebuildScene();
            log("");
            mMotionLayout.invalidate();
            Button button = mMotionLayout.findViewById(R.id.button2);
            button.getViewTreeObserver().addOnGlobalLayoutListener(new ViewTreeObserver.OnGlobalLayoutListener() {
                int current = button.getVisibility();
                @Override
                public void onGlobalLayout() {
                    int newVis = button.getVisibility();
                    if (newVis != current) {
                        switch (newVis) {
                            case View.VISIBLE:
                                break;
                            case View.INVISIBLE:
                                break;
                             case View.GONE:
                                 mMotionLayout.viewTransition(R.id.spin,button);
                        }
                    }
                }
            });
        }
        log("");

        int count = mMotionLayout.getChildCount();
        log("");
        String str = "[";
        for (int i = 0; i < count; i++) {
            View child = mMotionLayout.getChildAt(i);
            if (i > 0) str += ",";
            str += Debug.getName(getApplicationContext(), child.getId()) + "(" + child.getWidth() + " x " + child.getHeight() + ")";
        }
        log(" children =  " + str);
        log(" " + Debug.getName(this.getApplicationContext(), ids));
    }

    int[] removeId(int[] ids, int id_to_remove) {
        if (id_to_remove == -1) return ids;
        boolean found = false;
        for (int i = 0, k = 0; i < ids.length; i++) {
            ids[k] = ids[i];
            if (ids[k] != id_to_remove) {
                k++;
            } else {
                found = true;
            }
        }
        return found ? Arrays.copyOf(ids, ids.length - 1) : ids;
    }

    private void setupFlow(Flow flow) {
        mFlow = flow;
    }

    // ###########################END FLOW TESTING ##########################
    public void toggleDirection(View view) {
        float v = mMotionLayout.getVelocity();
        float p = mMotionLayout.getProgress();
        log("vel = " + v + " p= " + p);
        if (p == 1) {
            mMotionLayout.transitionToStart();
        } else if (p == 0) {
            mMotionLayout.transitionToEnd();
        } else if (v > 0) {
            mMotionLayout.transitionToStart();
        } else if (v < 0) {
            mMotionLayout.transitionToEnd();
        }
    }

    public void toggleColor(View view) {
        float r = (float) Math.random();
        int color = Color.rgb((int) (255 * (1 - r)), (int) (255 - r * r), (int) (255 * r));
        view.setBackgroundColor(color);
    }

    private void normalMenuStartUp() {
        String[] layouts = getLayouts(new VerificationActivity.Test() {
            @Override
            public boolean test(String s) {
                return s.matches(LAYOUTS_MATCHES);
            }
        });
        ScrollView sv = new ScrollView(this);
        LinearLayout linearLayout = new LinearLayout(this);
        linearLayout.setOrientation(LinearLayout.VERTICAL);
        Button runFirst  = null;
        Button button = null;
        for (int i = 0; i < layouts.length; i++) {
            button = new Button(this);
            button.setText(layouts[i]);
            button.setTag(layouts[i]);
            if (layouts[i].equals(RUN_FIRST)) {
                runFirst = button;
            }
            linearLayout.addView(button);
            button.setOnClickListener(this);
        }
        sv.addView(linearLayout);
        setContentView(sv);
        if (runFirst != null) {
            runFirst.callOnClick();
        }
    }

    public void jumpToMe(View v) {
        String str = (String) v.getTag();
        if (str == null || mMotionLayout == null) {
            return;
        }
        int id = getResources().getIdentifier(str, "id", getPackageName());
        mMotionLayout.transitionToState(id);
    }

    public void click(View view) {
        log(">>>>>>>>>>>>>>>>>>. ON CLICK!");
        ToneGenerator toneGen1 = new ToneGenerator(AudioManager.STREAM_MUSIC, 100);
        toneGen1.startTone(ToneGenerator.TONE_CDMA_PIP, 150);
        toneGen1.release();
    }

    public void hideAll(View view) {
        Log.v(TAG, Debug.getLoc() + " --------------------- ");
      //  mMotionLayout.viewTransition(R.id.vt_hide_all, view);
    }

    public void hideCurrent(View view) {
        Log.v(TAG, Debug.getLoc() + " --------------------- ");
      //  mMotionLayout.viewTransition(R.id.vt_hide_current, view);
    }

    public void addToFlow2(View view) {
        Flow flow = mMotionLayout.findViewById(R.id.flow2);
        Button button = new Button(getApplicationContext());
        button.setText("AA");
        if (Build.VERSION.SDK_INT >= Build.VERSION_CODES.JELLY_BEAN_MR1) {
            button.setId(View.generateViewId());
        }
        mMotionLayout.addView(button);
        button.setLayoutParams(new MotionLayout.LayoutParams(ViewGroup.LayoutParams.WRAP_CONTENT, ViewGroup.LayoutParams.WRAP_CONTENT));

        flow.addView(button);
        int[] ids = flow.getReferencedIds();
        Log.v(TAG, Debug.getLoc() + " ides =" + ids.length);
        {
            int[] idss = mMotionLayout.getConstraintSetIds();
            for (int id : idss) {
                ConstraintSet cset = mMotionLayout.getConstraintSet(id);
                cset.constrainWidth(button.getId(), ConstraintSet.WRAP_CONTENT);
                cset.constrainHeight(button.getId(), ConstraintSet.WRAP_CONTENT);
                cset.setReferencedIds(R.id.flow2, ids);
            }
        }
    }

    int rotate = 0;

    /**
     * Use to test the animated change api
     *
     * @param view
     */
    public void twistViews(View view) {
        rotate++;
        int current = mMotionLayout.getCurrentState();
        ConstraintSet cset = mMotionLayout.cloneConstraintSet(current);
        int[] id = {R.id.button1, R.id.button2, R.id.button3, R.id.button4, R.id.button5, R.id.button6};
        for (int i : id) {
            cset.setRotation(i, ((rotate & 1) == 0) ? 90 : 0);
        }
        int r = (rotate + 1);
        String str = (((r & 1) == 0) ? "rot 90 " : "rot 0 ") +
                (((r & 2) == 0) ? "then start" : "then end");
        ((Button) view).setText(str);
        mMotionLayout.updateStateAnimate(current, cset, 200);
        mMotionLayout.scheduleTransitionTo(((rotate & 2) == 0) ? R.id.start : R.id.end);
    }

    interface Test {
        boolean test(String s);
    }

    private String[] getLayouts(VerificationActivity.Test filter) {
        ArrayList<String> list = new ArrayList<>();
        Field[] f = R.layout.class.getDeclaredFields();

        Arrays.sort(f, (f1, f2) -> {
            int v = (REVERSE ? -1 : 1) * f1.getName().compareTo(f2.getName());
            if (SHOW_FIRST == null) {
                return v;
            }
            if (f1.getName().matches(SHOW_FIRST)) {
                return -1;
            }
            if (f2.getName().matches(SHOW_FIRST)) {
                return +1;
            }
            return v;
        });
        for (int i = 0; i < f.length; i++) {
            String name = f[i].getName();
            if (filter == null || filter.test(name)) {
                list.add(name);
            }
        }
        return list.toArray(new String[0]);
    }

    int color = 0xFF32323;

    public void changeColor(View v) {
        v.setBackgroundColor(color);
        color = 0xFF000000 | (int) (Math.random() * 0xFFFFFF);
    }

    @Override
    public void onClick(View view) {
        Object tag = view.getTag();
        launch((String) view.getTag());
    }

    void focusJump() {
        if (!"verification_045".startsWith(layout_name)) {
            return;
        }
        MotionLayout ml = findViewById(R.id.base);
        int[] ids = {R.id.editTextText1, R.id.editTextText, R.id.editTextText2, R.id.editTextText3};
        int[] states = {R.id.start, R.id.tx1, R.id.tx2, R.id.tx3};
        for (int i = 0; i < ids.length; i++) {
            int id = ids[i];
            final int state = states[i];
            EditText text = findViewById(id);
            text.setOnFocusChangeListener(new View.OnFocusChangeListener() {
                public void onFocusChange(View v, boolean hasFocus) {
                    if (hasFocus) {
                        log((((System.nanoTime() / 1000) % 100000) / 1000f) + " jump to " + Debug.getName(getApplicationContext(), state));
                        ml.transitionToState(state);
                    }
                }
            });
        }
    }

    public void launch(String id) {
        Intent intent;
        if (activity_map.containsKey(id)) {
            intent = new Intent(this, activity_map.get(id));
        } else {
            intent = new Intent(this, VerificationActivity.class);
        }
        intent.putExtra(KEY, id);
        startActivity(intent);
    }

    // ########################### save restore motion ##########################

    private static String SAVE_KEY = "saveMotion";

    private void restoreMotion(Bundle extra) {
        log(">>>>>>>>>>>>>> RESTOR");

        mMotionLayout.setTransitionState(extra.getBundle(SAVE_KEY));
    }

    @Override
    protected void onRestoreInstanceState(Bundle savedInstanceState) {
        super.onRestoreInstanceState(savedInstanceState);
        log(">>>>>>>>>>>>>> RESTOR");
        if (savedInstanceState.containsKey(SAVE_KEY)) {
            restoreMotion(savedInstanceState);
        }
    }

    @Override
    public void onSaveInstanceState(Bundle outState) {
        super.onSaveInstanceState(outState);
        if (mMotionLayout == null) {
            return;
        }
        /// get Transition State
        outState.putBundle(SAVE_KEY, mMotionLayout.getTransitionState());
        log(">>>>>>>>>>>>>> SAVE INSTANCE");
    }

    MotionLayout dynamicLayout;
    int show_id;

    @Override
    public void onConfigurationChanged(Configuration newConfig) {
        super.onConfigurationChanged(newConfig);
        if (dynamicLayout != null) {
            dynamicLayout.transitionToState(show_id, dynamicLayout.getWidth(), dynamicLayout.getHeight());
        }
    }

    // ================================= Recycler support ====================================
    private void populateRecyclerView(RecyclerView view) {
        if (view == null) {
            return;
        }
        String[] str = new String[300];
        Random random = new Random();
        for (int i = 0; i < str.length; i++) {
            str[i] = randomString(32, random);
            log(" >>> " + str[i]);

        }
        view.setLayoutManager(new LinearLayoutManager(this));
        view.setAdapter(new VerificationActivity.MyAdapter(str));
    }

    String randomString(int length, Random random) {
        char[] lut = "etaoinsrhdlucmfywgbvkxqjz".toCharArray();

        String ret = "";
        byte[] buff = new byte[1024];
        random.nextBytes(buff);
        for (; ; ) {
            int worlen = ((char) (random.nextGaussian() * 4 + 7.5)) % 12;
            for (int i = 0; i < worlen; i++) {

                ret += lut[Math.abs(buff[ret.length()]) % lut.length];
            }
            if (ret.length() > length) {
                return ret;
            }
            ret += " ";
        }
    }

    static class MyAdapter extends RecyclerView.Adapter<VerificationActivity.MyAdapter.MyViewHolder> {
        private String[] mDataset;

        public static class MyViewHolder extends RecyclerView.ViewHolder {
            // each data item is just a string in this case
            public TextView mTextView;

            public MyViewHolder(TextView v) {
                super(v);
                mTextView = v;
            }
        }

        // Provide a suitable constructor (depends on the kind of dataset)
        public MyAdapter(String[] myDataset) {
            mDataset = myDataset;
        }

        // Create new views (invoked by the layout manager)
        @Override
        public VerificationActivity.MyAdapter.MyViewHolder onCreateViewHolder(ViewGroup parent,
                                                                              int viewType) {
            // create a new view
            TextView tv = new TextView(parent.getContext());
            tv.setPadding(5, 5, 5, 5);
            tv.setTextSize(20);
            VerificationActivity.MyAdapter.MyViewHolder vh = new VerificationActivity.MyAdapter.MyViewHolder(tv);
            return vh;
        }

        // Replace the contents of a view (invoked by the layout manager)
        @Override
        public void onBindViewHolder(VerificationActivity.MyAdapter.MyViewHolder holder, int position) {

            holder.mTextView.setText(mDataset[position]);

        }

        @Override
        public int getItemCount() {
            return mDataset.length;
        }

    }

    // ================================= Recycler support ====================================
    private <T extends View> T findView(Class c) {
        ViewGroup group = ((ViewGroup) findViewById(android.R.id.content).getRootView());
        ArrayList<ViewGroup> groups = new ArrayList<>();
        groups.add(group);
        while (!groups.isEmpty()) {
            ViewGroup vg = groups.remove(0);
            int n = vg.getChildCount();
            for (int i = 0; i < n; i++) {
                View view = vg.getChildAt(i);
                if (c.isAssignableFrom(view.getClass())) {
                    return (T) view;
                }
                if (view instanceof ViewGroup) {
                    groups.add((ViewGroup) view);
                }
            }
        }
        return (T) null;
    }

    public void scrollup(View v) {
        RecyclerView sv = findView(RecyclerView.class);
        if (sv != null) {
            if (sv.getLayoutManager() == null) {
                LinearLayoutManager mgr = new LinearLayoutManager(this);
                sv.setLayoutManager(mgr);
                log(" settin layout manager");
            }
            log(" scroll");
            sv.scrollToPosition(0);
        }
    }

    public static void log(String str) {
        if (!DEBUG) {
            return;
        }
        StackTraceElement s = new Throwable().getStackTrace()[1];
        Log.v(TAG, ".(" + s.getFileName() + ":" + s.getLineNumber() + ") " + s.getMethodName() + "()" + str);
    }

}<|MERGE_RESOLUTION|>--- conflicted
+++ resolved
@@ -85,14 +85,10 @@
     String s = AppCompatActivity.class.getName();
 
     private static boolean REVERSE = false;
-<<<<<<< HEAD
-    private final String LAYOUTS_MATCHES = "verification_\\d+";
-=======
+ 
 
     private final String RUN_FIRST = "verification_309";
     private final String LAYOUTS_MATCHES = "verification_\\d+";
-
->>>>>>> f089e7d1
     private static String SHOW_FIRST = "";
     MotionLayout mMotionLayout;
     private Flow mFlow;
