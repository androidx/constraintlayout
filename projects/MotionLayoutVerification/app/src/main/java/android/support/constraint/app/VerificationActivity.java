/*
 * Copyright (C) 2020 The Android Open Source Project
 *
 * Licensed under the Apache License, Version 2.0 (the "License");
 * you may not use this file except in compliance with the License.
 * You may obtain a copy of the License at
 *
 *      http://www.apache.org/licenses/LICENSE-2.0
 *
 * Unless required by applicable law or agreed to in writing, software
 * distributed under the License is distributed on an "AS IS" BASIS,
 * WITHOUT WARRANTIES OR CONDITIONS OF ANY KIND, either express or implied.
 * See the License for the specific language governing permissions and
 * limitations under the License.
 */

package android.support.constraint.app;

import android.annotation.SuppressLint;
import android.content.Context;
import android.content.Intent;
import android.content.res.Configuration;
import android.graphics.Color;
import android.graphics.drawable.ColorDrawable;
import android.media.AudioManager;
import android.media.ToneGenerator;
import android.os.Build;
import android.os.Bundle;
import android.util.Log;
import android.view.View;
import android.view.ViewGroup;
import android.view.ViewTreeObserver;
import android.view.WindowManager;
import android.widget.Button;
import android.widget.EditText;
import android.widget.LinearLayout;
import android.widget.ScrollView;
import android.widget.TextView;

import androidx.annotation.Nullable;
import androidx.appcompat.app.ActionBar;
import androidx.appcompat.app.AppCompatActivity;
import androidx.constraintlayout.helper.widget.Flow;
import androidx.constraintlayout.motion.widget.Debug;
import androidx.constraintlayout.motion.widget.MotionLayout;
import androidx.constraintlayout.motion.widget.MotionScene;
import androidx.constraintlayout.motion.widget.TransitionAdapter;
import androidx.constraintlayout.widget.ConstraintSet;
import androidx.recyclerview.widget.LinearLayoutManager;
import androidx.recyclerview.widget.RecyclerView;

import java.lang.reflect.Field;
import java.text.DecimalFormat;
import java.util.ArrayList;
import java.util.Arrays;
import java.util.HashMap;
import java.util.Random;

/*
 * Copyright (C) 2020 The Android Open Source Project
 *
 * Licensed under the Apache License, Version 2.0 (the "License");
 * you may not use this file except in compliance with the License.
 * You may obtain a copy of the License at
 *
 *      http://www.apache.org/licenses/LICENSE-2.0
 *
 * Unless required by applicable law or agreed to in writing, software
 * distributed under the License is distributed on an "AS IS" BASIS,
 * WITHOUT WARRANTIES OR CONDITIONS OF ANY KIND, either express or implied.
 * See the License for the specific language governing permissions and
 * limitations under the License.
 */

/* This test the visibility*/
public class VerificationActivity extends AppCompatActivity implements View.OnClickListener {
    private static final String TAG = "Verification00";
    private String KEY = "layout";
    private static final boolean DEBUG = false;
    String layout_name;
    HashMap<String, Class> activity_map = new HashMap<>();

    {
<<<<<<< HEAD

=======
>>>>>>> 915bce0a
        activity_map.put("verification_400", CheckSharedValues.class);
        activity_map.put("verification_035", RotationActivity.class);
        activity_map.put("verification_036", RotationActivity.class);
        activity_map.put("verification_038", RotationUsingRotateTo.class);
        activity_map.put("verification_039", RotationAngular.class);
<<<<<<< HEAD

=======
>>>>>>> 915bce0a
    }

    String s = AppCompatActivity.class.getName();

    private static boolean REVERSE = false;

    private final String RUN_FIRST = "verification_039";
    private final String LAYOUTS_MATCHES = "verification_03\\d+";

    private static String SHOW_FIRST = "";
    MotionLayout mMotionLayout;
    private Flow mFlow;

    MotionLayout findMotionLayout(ViewGroup group) {
        ArrayList<ViewGroup> groups = new ArrayList<>();
        groups.add(group);
        while (!groups.isEmpty()) {
            ViewGroup vg = groups.remove(0);
            int n = vg.getChildCount();
            for (int i = 0; i < n; i++) {
                View view = vg.getChildAt(i);
                if (view instanceof MotionLayout) {
                    return (MotionLayout) view;
                }
                if (view instanceof ViewGroup) {
                    groups.add((ViewGroup) view);
                }
            }
        }
        return null;
    }

    @Override
    protected void onCreate(@Nullable Bundle savedInstanceState) {
        super.onCreate(savedInstanceState);
        Bundle extra = getIntent().getExtras();
        if (extra == null) {
            normalMenuStartUp();
            return;
        }
        String prelayout = extra.getString(KEY);
        layout_name = prelayout;
        Context ctx = getApplicationContext();
        int id = ctx.getResources().getIdentifier(prelayout, "layout", ctx.getPackageName());
        this.getWindow().setFlags(WindowManager.LayoutParams.FLAG_FULLSCREEN, WindowManager.LayoutParams.FLAG_FULLSCREEN);
        ActionBar bar = getSupportActionBar();
        if (bar != null) {
            bar.hide();
        }
        setContentView(id);
        focusJump();
        ActionBar actionBar = getSupportActionBar();
        actionBar.setBackgroundDrawable(new ColorDrawable(0xFFfd401d));
        RecyclerView rv = findView(RecyclerView.class);
        populateRecyclerView(rv);

        ViewGroup root = ((ViewGroup) findViewById(android.R.id.content).getRootView());
        View mlView = findViewById(R.id.motionLayout);
        mMotionLayout = (mlView != null) ? (MotionLayout) mlView : findMotionLayout(root);

        View view = findViewById(R.id.flow);
        if (view != null) {
            setupFlow((Flow) view);
        }
        view = findViewById(R.id.counter);
        if (view != null) {
            setupCounter((TextView) view);
        }
        if (mMotionLayout != null) {
            ArrayList<MotionScene.Transition> transition = mMotionLayout.getDefinedTransitions();
            int[] tids = new int[transition.size()];
            int count = 0;
            for (MotionScene.Transition t : transition) {
                int tid = t.getId();
                if (tid != -1) {
                    tids[count++] = tid;
                }
            }

            TransitionAdapter adapter = new TransitionAdapter() {
                long start = System.nanoTime();
                int mSid, mEid;
                final DecimalFormat df = new DecimalFormat("##0.000");

                String pad(String s) {
                    s = "           " + s;
                    return s.substring(s.length() - 7);
                }

                String pad(float v) {
                    return pad(df.format(v));
                }

                @Override
                public void onTransitionStarted(MotionLayout motionLayout, int startId, int endId) {
                    String str = Debug.getName(getApplicationContext(), startId) +
                            "->" + Debug.getName(getApplicationContext(), endId);
                    log(" ===================  " + str + " ===================  ");
                    start = System.nanoTime();
                }

                @Override
                public void onTransitionChange(MotionLayout motionLayout, int startId, int endId, float progress) {
                    log("               " + Debug.getName(getApplicationContext(), startId) +
                            "->" + Debug.getName(getApplicationContext(), endId) + " " + df.format(progress) + " --------- " + df.format(motionLayout.getVelocity()));

                    @SuppressWarnings("unused")
                    float dur = (System.nanoTime() - start) * 1E-6f;
                    mSid = startId;
                    mEid = endId;
                }

                @Override
                public void onTransitionCompleted(MotionLayout motionLayout, int currentId) {

                    float dur = (System.nanoTime() - start) * 1E-6f;
                    String str = Debug.getName(getApplicationContext(), currentId);
                    log(" =============x======  " + str + " <<<<<<<<<<<<< " + pad(dur) + " " + pad(motionLayout.getProgress()));

                }
            };
            tids = Arrays.copyOf(tids, count);
            log(" Transitions list  " + Arrays.toString(tids) + " " + Debug.getName(getApplicationContext(), tids));
            int[] cids = mMotionLayout.getConstraintSetIds();
            log(" ContraintSets  list  " + Arrays.toString(cids) + " " + Debug.getName(getApplicationContext(), cids));
            mMotionLayout.getViewTreeObserver().addOnGlobalLayoutListener(() -> {
                log(" GlobalLayoutListener");
            });
            mMotionLayout.setTransitionListener(new TransitionAdapter() {
                long start = System.nanoTime();
                int mSid, mEid;

                @Override
                public void onTransitionStarted(MotionLayout motionLayout, int startId, int endId) {
                    String str = Debug.getName(getApplicationContext(), startId) +
                            "->" + Debug.getName(getApplicationContext(), endId);
                    log(" ===================  " + str + " ===================  ");
                    start = System.nanoTime();
                }

                final DecimalFormat df = new DecimalFormat("##0.000");

                String pad(String s) {
                    s = "           " + s;
                    return s.substring(s.length() - 7);
                }

                String pad(float v) {
                    return pad(df.format(v));
                }

                @Override
                public void onTransitionChange(MotionLayout motionLayout, int startId, int endId, float progress) {
//                   log(
//                            "               " + Debug.getName(getApplicationContext(), startId) +
//                            "->" + Debug.getName(getApplicationContext(), endId) + " " + df.format(progress) + " --------- " + df.format(motionLayout.getVelocity()));

                    float dur = (System.nanoTime() - start) * 1E-6f;
                    mSid = startId;
                    mEid = endId;
                }

                @Override
                public void onTransitionCompleted(MotionLayout motionLayout, int currentId) {
                    float dur = (System.nanoTime() - start) * 1E-6f;
                    String str = Debug.getName(getApplicationContext(), currentId);
                    log(
                            " =============x======  " + str + " <<<<<<<<<<<<< " + pad(dur) + " " + pad(motionLayout.getProgress()));
                    if (mFlow != null) {
                        motionLayout.post(() -> {
                            addToFlow(mSid, mEid, currentId);
                        });
                    }
                }

                @Override
                public void onTransitionTrigger(MotionLayout motionLayout, int triggerId, boolean positive, float progress) {
                    log(
                            " ------------------  " + Debug.getName(getApplicationContext(), triggerId) +
                                    " " + positive + " progress " + progress);
                }

            });
        }

        if (extra.containsKey(SAVE_KEY)) {
            restoreMotion(extra);
        } else {
            log(Debug.getLoc() + " no saved key");
        }
    }

    private void setupCounter(TextView view) {
        view.postDelayed(() -> {
            move(view);
        }, 30);
        log(">>>>>>>>>>>>>>>> move1");
    }

    long mTime = System.nanoTime();


    @SuppressLint("SetTextI18n")
    public void move(TextView view) {
        long t = System.nanoTime() - mTime;
        view.setText(Float.toString(t * 1E-9f));
        view.postDelayed(() -> {
            move(view);
        }, 30);
    }
    // ########################### FLOW TESTING ##########################

    boolean dir = true;
    int last_gone = -1;

    private void addToFlow(int startState, int endState, int currentId) {

        if (mFlow == null) {
            return;
        }
        ConstraintSet start = mMotionLayout.getConstraintSet(startState);
        ConstraintSet end = mMotionLayout.getConstraintSet(endState);
        int[] ids = ((startState == currentId) ? start : end).getReferencedIds(mFlow.getId());
        log(" getReferencedIds " + Debug.getName(this.getApplicationContext(), ids));

        int len = ids.length;
        if (len > 20) {
            dir = false;
        } else if (len < 10) {
            dir = true;
        }
        if (dir) {
            DebugButton textView = new DebugButton(this);
            int id = 567 + len;
            if (android.os.Build.VERSION.SDK_INT >= android.os.Build.VERSION_CODES.JELLY_BEAN_MR1) {
                id = View.generateViewId();
            }
            log(" new id  = " + id);
            textView.setId(id);
            textView.setText("(" + ids.length + ")");
            ids = Arrays.copyOf(ids, ids.length + 1);
            ids[ids.length - 1] = id;

            log(" addView = " + id);
            log(" constrainHeight  = " + id);
            int size = 191;
            MotionLayout.LayoutParams params = new MotionLayout.LayoutParams(size, size);
            textView.setLayoutParams(params);
            mMotionLayout.addView(textView, params);
            textView.setVisibility(View.VISIBLE);
            textView.setBackgroundColor(0xFFAAFFAA);
            textView.setTextColor(0xFF000000);

            start.constrainHeight(id, size);
            end.constrainHeight(id, size);
            start.constrainWidth(id, size);
            end.constrainWidth(id, size);
            log("");

            if (currentId == startState) {
                end.setReferencedIds(mFlow.getId(), ids);
                end.setVisibility(id, ConstraintSet.VISIBLE);
                mMotionLayout.updateState(endState, end);
                mMotionLayout.updateState(startState, start);
            } else {
                start.setReferencedIds(mFlow.getId(), ids);
                start.setVisibility(id, ConstraintSet.VISIBLE);
                mMotionLayout.updateState(startState, start);
                mMotionLayout.updateState(endState, end);
            }
            mMotionLayout.requestLayout();
            mMotionLayout.rebuildScene();
            mMotionLayout.invalidate();
        } else {
            log("");

            TextView textView = (TextView) findViewById(ids[ids.length - 1]);
            if (textView == null) {
                Log.e(TAG, "could not find " + Debug.getName(getApplicationContext(), ids[ids.length - 1]));
                return;
            }
            log("");
            if (last_gone != -1) {
                View view = findViewById(last_gone);
                mMotionLayout.removeView(view);
            }
            ids = Arrays.copyOf(ids, ids.length - 1);
            if (currentId == startState) {
                end.setVisibility(last_gone = textView.getId(), ConstraintSet.GONE);
                ids = removeId(ids, last_gone);
                end.setReferencedIds(mFlow.getId(), ids);
            } else {
                start.setVisibility(last_gone = textView.getId(), ConstraintSet.GONE);
                ids = removeId(ids, last_gone);
                start.setReferencedIds(mFlow.getId(), ids);
            }
            mMotionLayout.updateState(endState, end);
            mMotionLayout.updateState(startState, start);
            mMotionLayout.rebuildScene();
            log("");
            mMotionLayout.invalidate();
            Button button = mMotionLayout.findViewById(R.id.button2);
            button.getViewTreeObserver().addOnGlobalLayoutListener(new ViewTreeObserver.OnGlobalLayoutListener() {
                int current = button.getVisibility();

                @Override
                public void onGlobalLayout() {
                    int newVis = button.getVisibility();
                    if (newVis != current) {
                        switch (newVis) {
                            case View.VISIBLE:
                                break;
                            case View.INVISIBLE:
                                break;
                            case View.GONE:
                                mMotionLayout.viewTransition(R.id.spin, button);
                        }
                    }
                }
            });
        }
        log("");

        int count = mMotionLayout.getChildCount();
        log("");
        String str = "[";
        for (int i = 0; i < count; i++) {
            View child = mMotionLayout.getChildAt(i);
            if (i > 0) str += ",";
            str += Debug.getName(getApplicationContext(), child.getId()) + "(" + child.getWidth() + " x " + child.getHeight() + ")";
        }
        log(" children =  " + str);
        log(" " + Debug.getName(this.getApplicationContext(), ids));
    }

    int[] removeId(int[] ids, int id_to_remove) {
        if (id_to_remove == -1) return ids;
        boolean found = false;
        for (int i = 0, k = 0; i < ids.length; i++) {
            ids[k] = ids[i];
            if (ids[k] != id_to_remove) {
                k++;
            } else {
                found = true;
            }
        }
        return found ? Arrays.copyOf(ids, ids.length - 1) : ids;
    }

    private void setupFlow(Flow flow) {
        mFlow = flow;
    }

    // ###########################END FLOW TESTING ##########################
    public void toggleDirection(View view) {
        float v = mMotionLayout.getVelocity();
        float p = mMotionLayout.getProgress();
        log("vel = " + v + " p= " + p);
        if (p == 1) {
            mMotionLayout.transitionToStart();
        } else if (p == 0) {
            mMotionLayout.transitionToEnd();
        } else if (v > 0) {
            mMotionLayout.transitionToStart();
        } else if (v < 0) {
            mMotionLayout.transitionToEnd();
        }
    }

    public void toggleColor(View view) {
        float r = (float) Math.random();
        int color = Color.rgb((int) (255 * (1 - r)), (int) (255 - r * r), (int) (255 * r));
        view.setBackgroundColor(color);
    }

    private void normalMenuStartUp() {
        String[] layouts = getLayouts(new VerificationActivity.Test() {
            @Override
            public boolean test(String s) {
                return s.matches(LAYOUTS_MATCHES);
            }
        });
        ScrollView sv = new ScrollView(this);
        LinearLayout linearLayout = new LinearLayout(this);
        linearLayout.setOrientation(LinearLayout.VERTICAL);
        Button runFirst = null;
        Button button = null;
        for (int i = 0; i < layouts.length; i++) {
            button = new Button(this);
            button.setText(layouts[i]);
            button.setTag(layouts[i]);
            if (layouts[i].equals(RUN_FIRST)) {
                runFirst = button;
                Log.d(TAG, Debug.getLoc() + " auto run " + layouts[i]);
            }
            linearLayout.addView(button);
            button.setOnClickListener(this);
        }
        sv.addView(linearLayout);

        setContentView(sv);
        if (runFirst != null) {
            runFirst.callOnClick();
        }
    }

    public void jumpToMe(View v) {
        String str = (String) v.getTag();
        if (str == null || mMotionLayout == null) {
            return;
        }
        int id = getResources().getIdentifier(str, "id", getPackageName());
        mMotionLayout.transitionToState(id);
    }

    public void click(View view) {
        log(">>>>>>>>>>>>>>>>>>. ON CLICK!");
        ToneGenerator toneGen1 = new ToneGenerator(AudioManager.STREAM_MUSIC, 100);
        toneGen1.startTone(ToneGenerator.TONE_CDMA_PIP, 150);
        toneGen1.release();
    }

    public void hideAll(View view) {
        Log.v(TAG, Debug.getLoc() + " --------------------- ");
        //  mMotionLayout.viewTransition(R.id.vt_hide_all, view);
    }

    public void hideCurrent(View view) {
        Log.v(TAG, Debug.getLoc() + " --------------------- ");
        //  mMotionLayout.viewTransition(R.id.vt_hide_current, view);
    }

    public void addToFlow2(View view) {
        Flow flow = mMotionLayout.findViewById(R.id.flow2);
        Button button = new Button(getApplicationContext());
        button.setText("AA");
        if (Build.VERSION.SDK_INT >= Build.VERSION_CODES.JELLY_BEAN_MR1) {
            button.setId(View.generateViewId());
        }
        mMotionLayout.addView(button);
        button.setLayoutParams(new MotionLayout.LayoutParams(ViewGroup.LayoutParams.WRAP_CONTENT, ViewGroup.LayoutParams.WRAP_CONTENT));

        flow.addView(button);
        int[] ids = flow.getReferencedIds();
        Log.v(TAG, Debug.getLoc() + " ides =" + ids.length);
        {
            int[] idss = mMotionLayout.getConstraintSetIds();
            for (int id : idss) {
                ConstraintSet cset = mMotionLayout.getConstraintSet(id);
                cset.constrainWidth(button.getId(), ConstraintSet.WRAP_CONTENT);
                cset.constrainHeight(button.getId(), ConstraintSet.WRAP_CONTENT);
                cset.setReferencedIds(R.id.flow2, ids);
            }
        }
    }

    int rotate = 0;

    /**
     * Use to test the animated change api
     *
     * @param view
     */
    public void twistViews(View view) {
        rotate++;
        int current = mMotionLayout.getCurrentState();
        ConstraintSet cset = mMotionLayout.cloneConstraintSet(current);
        int[] id = {R.id.button1, R.id.button2, R.id.button3, R.id.button4, R.id.button5, R.id.button6};
        for (int i : id) {
            cset.setRotation(i, ((rotate & 1) == 0) ? 90 : 0);
        }
        int r = (rotate + 1);
        String str = (((r & 1) == 0) ? "rot 90 " : "rot 0 ") +
                (((r & 2) == 0) ? "then start" : "then end");
        ((Button) view).setText(str);
        mMotionLayout.updateStateAnimate(current, cset, 200);
        mMotionLayout.scheduleTransitionTo(((rotate & 2) == 0) ? R.id.start : R.id.end);
    }

    public void redirect(View view) {
        String str = (String) view.getTag();
        int id = getResources().getIdentifier(str, "id", getApplicationContext().getPackageName());
        if (id == mMotionLayout.getCurrentState()) {
            Log.v(TAG, Debug.getLoc() + " return to start");
            MotionScene.Transition t = mMotionLayout.getDefinedTransitions().get(0);
            mMotionLayout.transitionToState(t.getStartConstraintSetId(), 10000);
        } else {
            Log.v(TAG, Debug.getLoc() + " jump to " + str);
<<<<<<< HEAD

            mMotionLayout.transitionToState(id, 0);

=======

            mMotionLayout.transitionToState(id, 0);
>>>>>>> 915bce0a
        }
    }

    interface Test {
        boolean test(String s);
    }

    private String[] getLayouts(VerificationActivity.Test filter) {
        ArrayList<String> list = new ArrayList<>();
        Field[] f = R.layout.class.getDeclaredFields();

        Arrays.sort(f, (f1, f2) -> {
            int v = (REVERSE ? -1 : 1) * f1.getName().compareTo(f2.getName());
            if (SHOW_FIRST == null) {
                return v;
            }
            if (f1.getName().matches(SHOW_FIRST)) {
                return -1;
            }
            if (f2.getName().matches(SHOW_FIRST)) {
                return +1;
            }
            return v;
        });
        for (int i = 0; i < f.length; i++) {
            String name = f[i].getName();
            if (filter == null || filter.test(name)) {
                list.add(name);
            }
        }
        return list.toArray(new String[0]);
    }

    int color = 0xFF32323;

    public void changeColor(View v) {
        v.setBackgroundColor(color);
        color = 0xFF000000 | (int) (Math.random() * 0xFFFFFF);
    }

    @Override
    public void onClick(View view) {
        Object tag = view.getTag();
        launch((String) view.getTag());
    }

    void focusJump() {
        if (!"verification_045".startsWith(layout_name)) {
            return;
        }
        MotionLayout ml = findViewById(R.id.base);
        int[] ids = {R.id.editTextText1, R.id.editTextText, R.id.editTextText2, R.id.editTextText3};
        int[] states = {R.id.start, R.id.tx1, R.id.tx2, R.id.tx3};
        for (int i = 0; i < ids.length; i++) {
            int id = ids[i];
            final int state = states[i];
            EditText text = findViewById(id);
            text.setOnFocusChangeListener(new View.OnFocusChangeListener() {
                public void onFocusChange(View v, boolean hasFocus) {
                    if (hasFocus) {
                        log((((System.nanoTime() / 1000) % 100000) / 1000f) + " jump to " + Debug.getName(getApplicationContext(), state));
                        ml.transitionToState(state);
                    }
                }
            });
        }
    }

    public void launch(String id) {
        Intent intent;
        if (activity_map.containsKey(id)) {
            Log.v(TAG, Debug.getLoc() + " launch in activity " + activity_map.get(id).getSimpleName());
            intent = new Intent(this, activity_map.get(id));
        } else {
            intent = new Intent(this, VerificationActivity.class);
        }
        intent.putExtra(KEY, id);
        startActivity(intent);
    }

    // ########################### save restore motion ##########################

    private static String SAVE_KEY = "saveMotion";

    private void restoreMotion(Bundle extra) {
        log(">>>>>>>>>>>>>> RESTOR");

        mMotionLayout.setTransitionState(extra.getBundle(SAVE_KEY));
    }

    @Override
    protected void onRestoreInstanceState(Bundle savedInstanceState) {
        super.onRestoreInstanceState(savedInstanceState);
        log(">>>>>>>>>>>>>> RESTOR");
        if (savedInstanceState.containsKey(SAVE_KEY)) {
            restoreMotion(savedInstanceState);
        }
    }

    @Override
    public void onSaveInstanceState(Bundle outState) {
        super.onSaveInstanceState(outState);
        if (mMotionLayout == null) {
            return;
        }
        /// get Transition State
        outState.putBundle(SAVE_KEY, mMotionLayout.getTransitionState());
        log(">>>>>>>>>>>>>> SAVE INSTANCE");
    }

    MotionLayout dynamicLayout;
    int show_id;

    @Override
    public void onConfigurationChanged(Configuration newConfig) {
        super.onConfigurationChanged(newConfig);
        if (dynamicLayout != null) {
            dynamicLayout.transitionToState(show_id, dynamicLayout.getWidth(), dynamicLayout.getHeight());
        }
    }

    // ================================= Recycler support ====================================
    private void populateRecyclerView(RecyclerView view) {
        if (view == null) {
            return;
        }
        String[] str = new String[300];
        Random random = new Random();
        for (int i = 0; i < str.length; i++) {
            str[i] = randomString(32, random);
            log(" >>> " + str[i]);

        }
        view.setLayoutManager(new LinearLayoutManager(this));
        view.setAdapter(new VerificationActivity.MyAdapter(str));
    }

    String randomString(int length, Random random) {
        char[] lut = "etaoinsrhdlucmfywgbvkxqjz".toCharArray();

        String ret = "";
        byte[] buff = new byte[1024];
        random.nextBytes(buff);
        for (; ; ) {
            int worlen = ((char) (random.nextGaussian() * 4 + 7.5)) % 12;
            for (int i = 0; i < worlen; i++) {

                ret += lut[Math.abs(buff[ret.length()]) % lut.length];
            }
            if (ret.length() > length) {
                return ret;
            }
            ret += " ";
        }
    }

    static class MyAdapter extends RecyclerView.Adapter<VerificationActivity.MyAdapter.MyViewHolder> {
        private String[] mDataset;

        public static class MyViewHolder extends RecyclerView.ViewHolder {
            // each data item is just a string in this case
            public TextView mTextView;

            public MyViewHolder(TextView v) {
                super(v);
                mTextView = v;
            }
        }

        // Provide a suitable constructor (depends on the kind of dataset)
        public MyAdapter(String[] myDataset) {
            mDataset = myDataset;
        }

        // Create new views (invoked by the layout manager)
        @Override
        public VerificationActivity.MyAdapter.MyViewHolder onCreateViewHolder(ViewGroup parent,
                                                                              int viewType) {
            // create a new view
            TextView tv = new TextView(parent.getContext());
            tv.setPadding(5, 5, 5, 5);
            tv.setTextSize(20);
            VerificationActivity.MyAdapter.MyViewHolder vh = new VerificationActivity.MyAdapter.MyViewHolder(tv);
            return vh;
        }

        // Replace the contents of a view (invoked by the layout manager)
        @Override
        public void onBindViewHolder(VerificationActivity.MyAdapter.MyViewHolder holder, int position) {

            holder.mTextView.setText(mDataset[position]);

        }

        @Override
        public int getItemCount() {
            return mDataset.length;
        }

    }

    // ================================= Recycler support ====================================
    private <T extends View> T findView(Class c) {
        ViewGroup group = ((ViewGroup) findViewById(android.R.id.content).getRootView());
        ArrayList<ViewGroup> groups = new ArrayList<>();
        groups.add(group);
        while (!groups.isEmpty()) {
            ViewGroup vg = groups.remove(0);
            int n = vg.getChildCount();
            for (int i = 0; i < n; i++) {
                View view = vg.getChildAt(i);
                if (c.isAssignableFrom(view.getClass())) {
                    return (T) view;
                }
                if (view instanceof ViewGroup) {
                    groups.add((ViewGroup) view);
                }
            }
        }
        return (T) null;
    }

    public void scrollup(View v) {
        RecyclerView sv = findView(RecyclerView.class);
        if (sv != null) {
            if (sv.getLayoutManager() == null) {
                LinearLayoutManager mgr = new LinearLayoutManager(this);
                sv.setLayoutManager(mgr);
                log(" settin layout manager");
            }
            log(" scroll");
            sv.scrollToPosition(0);
        }
    }

    public static void log(String str) {
        if (!DEBUG) {
            return;
        }
        StackTraceElement s = new Throwable().getStackTrace()[1];
        Log.v(TAG, ".(" + s.getFileName() + ":" + s.getLineNumber() + ") " + s.getMethodName() + "()" + str);
    }

}<|MERGE_RESOLUTION|>--- conflicted
+++ resolved
@@ -81,19 +81,11 @@
     HashMap<String, Class> activity_map = new HashMap<>();
 
     {
-<<<<<<< HEAD
-
-=======
->>>>>>> 915bce0a
         activity_map.put("verification_400", CheckSharedValues.class);
         activity_map.put("verification_035", RotationActivity.class);
         activity_map.put("verification_036", RotationActivity.class);
         activity_map.put("verification_038", RotationUsingRotateTo.class);
         activity_map.put("verification_039", RotationAngular.class);
-<<<<<<< HEAD
-
-=======
->>>>>>> 915bce0a
     }
 
     String s = AppCompatActivity.class.getName();
@@ -582,14 +574,8 @@
             mMotionLayout.transitionToState(t.getStartConstraintSetId(), 10000);
         } else {
             Log.v(TAG, Debug.getLoc() + " jump to " + str);
-<<<<<<< HEAD
 
             mMotionLayout.transitionToState(id, 0);
-
-=======
-
-            mMotionLayout.transitionToState(id, 0);
->>>>>>> 915bce0a
         }
     }
 
