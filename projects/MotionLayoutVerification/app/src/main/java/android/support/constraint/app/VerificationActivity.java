--- conflicted
+++ resolved
@@ -81,30 +81,22 @@
     HashMap<String, Class> activity_map = new HashMap<>();
 
     {
-<<<<<<< HEAD
+
         activity_map.put("verification_400", CheckSharedValues.class);
         activity_map.put("verification_035", RotationActivity.class);
         activity_map.put("verification_036", RotationActivity.class);
         activity_map.put("verification_038", RotationUsingRotateTo.class);
         activity_map.put("verification_039", RotationAngular.class);
-=======
-        activity_map.put("verification_400",CheckSharedValues.class);
-        activity_map.put("verification_035",RotationActivity.class);
->>>>>>> e09cd067
+
     }
 
     String s = AppCompatActivity.class.getName();
 
     private static boolean REVERSE = false;
-
-<<<<<<< HEAD
 
     private final String RUN_FIRST = "verification_039";
     private final String LAYOUTS_MATCHES = "verification_03\\d+";
-=======
-    private final String RUN_FIRST = "verification_036";
-    private final String LAYOUTS_MATCHES = "verification_\\d+";
->>>>>>> e09cd067
+
     private static String SHOW_FIRST = "";
     MotionLayout mMotionLayout;
     private Flow mFlow;
@@ -579,7 +571,6 @@
         String str = (String) view.getTag();
         int id = getResources().getIdentifier(str, "id", getApplicationContext().getPackageName());
         if (id == mMotionLayout.getCurrentState()) {
-<<<<<<< HEAD
             Log.v(TAG, Debug.getLoc() + " return to start");
             MotionScene.Transition t = mMotionLayout.getDefinedTransitions().get(0);
             mMotionLayout.transitionToState(t.getStartConstraintSetId(), 10000);
@@ -587,15 +578,7 @@
             Log.v(TAG, Debug.getLoc() + " jump to " + str);
 
             mMotionLayout.transitionToState(id, 0);
-=======
-            Log.v(TAG, Debug.getLoc()+" return to start");
-            MotionScene.Transition t=  mMotionLayout.getDefinedTransitions().get(0);
-            mMotionLayout.transitionToState(t.getStartConstraintSetId(),10000);
-        } else {
-            Log.v(TAG, Debug.getLoc()+" jump to "+str);
-
-            mMotionLayout.transitionToState(id,0);
->>>>>>> e09cd067
+
         }
     }
 
