package android.support.constraint.app;

import android.content.Context;
import android.content.res.Configuration;

import android.os.Build;
import android.os.Bundle;
import android.util.Log;
import android.view.Window;

import android.view.WindowManager;

import androidx.annotation.NonNull;
import androidx.annotation.Nullable;

import androidx.annotation.RequiresApi;
import androidx.appcompat.app.ActionBar;
import androidx.appcompat.app.AppCompatActivity;
import androidx.constraintlayout.motion.widget.Debug;

import androidx.constraintlayout.motion.widget.MotionLayout;

import org.jetbrains.annotations.NotNull;

public class RotationActivity extends AppCompatActivity {
    private static final String TAG = "CheckSharedValues";
    String layout_name;
<<<<<<< HEAD

    MotionLayout mMotionLayout;

=======
    MotionLayout mMotionLayout;
>>>>>>> 915bce0a

    @Override
    protected void onCreate(@Nullable @org.jetbrains.annotations.Nullable Bundle savedInstanceState) {
        super.onCreate(savedInstanceState);
        Bundle extra = getIntent().getExtras();
        String prelayout = extra.getString(Utils.KEY);
        layout_name = prelayout;
        Context ctx = getApplicationContext();
        int id = ctx.getResources().getIdentifier(prelayout, "layout", ctx.getPackageName());
        this.getWindow().setFlags(WindowManager.LayoutParams.FLAG_FULLSCREEN, WindowManager.LayoutParams.FLAG_FULLSCREEN);
        ActionBar bar = getSupportActionBar();
        if (bar != null) {
            bar.hide();
        }
        setContentView(id);
        mMotionLayout = Utils.findMotionLayout(this);
        boolean landscape = (getWindowManager().getDefaultDisplay().getRotation() & 1) == 1;
        mMotionLayout.setState(landscape ? R.id.landscape : R.id.portrait, -1, -1);
    }

    @RequiresApi(api = Build.VERSION_CODES.JELLY_BEAN_MR2)
    @Override
    public void onAttachedToWindow() {
        super.onAttachedToWindow();
        int rotationAnimation = WindowManager.LayoutParams.ROTATION_ANIMATION_JUMPCUT;
        Window win = getWindow();
        WindowManager.LayoutParams winParams = win.getAttributes();
        winParams.rotationAnimation = rotationAnimation;
        win.setAttributes(winParams);
        boolean landscape = (getWindowManager().getDefaultDisplay().getRotation() & 1) == 1;
        mMotionLayout.setState(getLayoutForOrientation(), -1, -1);
    }

    @RequiresApi(api = Build.VERSION_CODES.JELLY_BEAN_MR2)
    @Override
    public void setRequestedOrientation(int requestedOrientation) {
        super.setRequestedOrientation(requestedOrientation);
        int rotationAnimation = WindowManager.LayoutParams.ROTATION_ANIMATION_JUMPCUT;
        Window win = getWindow();
        WindowManager.LayoutParams winParams = win.getAttributes();
        winParams.rotationAnimation = rotationAnimation;
        win.setAttributes(winParams);
    }

    int previous_rotation;

    @RequiresApi(api = Build.VERSION_CODES.JELLY_BEAN_MR1)
    @Override
    public void onConfigurationChanged(@NonNull @NotNull Configuration newConfig) {
        super.onConfigurationChanged(newConfig);
        int layout = getLayoutForOrientation();
        Log.v(TAG, Debug.getLoc() + " (@) " + Debug.getName(getApplicationContext(), layout));
        int rotation = getWindowManager().getDefaultDisplay().getRotation();
        mMotionLayout.rotateTo(layout, 400);
        previous_rotation = rotation;
    }

    private int getLayoutForOrientation() {
        int rotation = getWindowManager().getDefaultDisplay().getRotation();
        Log.v(TAG, Debug.getLoc() + " " + rotation);
        boolean has_right = null != mMotionLayout.getConstraintSet(R.id.landscape_right);
        if (has_right) {
            int[] id = {R.id.portrait, R.id.landscape, R.id.portrait, R.id.landscape_right};
            return id[rotation];
        } else {
            int[] id = {R.id.portrait, R.id.landscape, R.id.portrait, R.id.landscape};
            return id[rotation];
        }
<<<<<<< HEAD
=======

    }
>>>>>>> 915bce0a

    }
}<|MERGE_RESOLUTION|>--- conflicted
+++ resolved
@@ -25,13 +25,7 @@
 public class RotationActivity extends AppCompatActivity {
     private static final String TAG = "CheckSharedValues";
     String layout_name;
-<<<<<<< HEAD
-
     MotionLayout mMotionLayout;
-
-=======
-    MotionLayout mMotionLayout;
->>>>>>> 915bce0a
 
     @Override
     protected void onCreate(@Nullable @org.jetbrains.annotations.Nullable Bundle savedInstanceState) {
@@ -100,11 +94,6 @@
             int[] id = {R.id.portrait, R.id.landscape, R.id.portrait, R.id.landscape};
             return id[rotation];
         }
-<<<<<<< HEAD
-=======
-
-    }
->>>>>>> 915bce0a
 
     }
 }