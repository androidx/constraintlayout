--- conflicted
+++ resolved
@@ -35,13 +35,9 @@
             android:layout_height="0dp"
             motion:layout_constraintBottom_toBottomOf="parent"
             motion:layout_constraintTop_toTopOf="parent" />
-<<<<<<< HEAD
 
 </ConstraintSet>
-=======
-</ConstraintSet>
 
->>>>>>> 915bce0a
     <ConstraintSet android:id="@+id/landscape">
         <Constraint
             android:id="@+id/imageView"
