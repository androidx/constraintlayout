<?xml version="1.0" encoding="utf-8"?>
<MotionScene xmlns:android="http://schemas.android.com/apk/res/android"
    xmlns:motion="http://schemas.android.com/apk/res-auto"
    motion:defaultDuration="432">


    <Transition
<<<<<<< HEAD
=======
 
>>>>>>> 915bce0a
        motion:constraintSetEnd="@+id/pre"
        motion:constraintSetStart="@+id/portrait"
        motion:duration="400">
        <OnClick motion:targetId="@+id/run" />
    </Transition>

    <Transition
        motion:constraintSetEnd="@+id/pre"
        motion:constraintSetStart="@+id/landscape"
        motion:duration="400">
        <OnClick motion:targetId="@+id/run" />
    </Transition>




    <Transition

        motion:duration="400">
        <KeyFrameSet>

            <KeyAttribute motion:framePosition="50" motion:motionTarget="@+id/image" android:rotation="0"/>
            <KeyPosition motion:framePosition="50" motion:motionTarget="@+id/image" motion:sizePercent="0"/>
        </KeyFrameSet>
    </Transition>
    <ConstraintSet android:id="@+id/a" motion:deriveConstraintsFrom="@id/portrait"></ConstraintSet>
    <ConstraintSet android:id="@+id/b" motion:deriveConstraintsFrom="@id/landscape"></ConstraintSet>

    <!--     ############################################################### -->

    <ConstraintSet android:id="@+id/portrait">
        <Constraint
            android:id="@+id/image"
            android:layout_width="0dp"
            android:layout_height="0dp"
            android:layout_marginRight="100dp"
            android:layout_marginEnd="100dp"
            motion:layout_constraintHeight_percent="0.5"
            motion:layout_constraintTop_toTopOf="parent"
            motion:layout_constraintBottom_toBottomOf="parent"
            motion:layout_constraintEnd_toEndOf="parent"
            android:rotation="0"
            motion:layout_constraintStart_toStartOf="parent" />
        <Constraint
            android:id="@+id/run"
<<<<<<< HEAD

=======
 
>>>>>>> 915bce0a
            android:layout_width="wrap_content"
            android:layout_height="wrap_content"
            android:layout_marginEnd="16dp"
            android:layout_marginRight="16dp"
            android:layout_marginTop="16dp"
            android:rotation="0"
            motion:layout_constraintEnd_toEndOf="parent"
            motion:layout_constraintStart_toStartOf="parent"
            motion:layout_constraintTop_toTopOf="parent" />
        <Constraint
            android:id="@+id/redirect"
            android:layout_width="wrap_content"
            android:layout_height="wrap_content"
            android:layout_marginEnd="16dp"
            android:layout_marginRight="16dp"
            android:layout_marginTop="16dp"
            android:rotation="0"
            motion:layout_constraintEnd_toEndOf="parent"
            motion:layout_constraintStart_toStartOf="parent"
            motion:layout_constraintTop_toBottomOf="@id/run" />
    </ConstraintSet>
    <!--     ############################################################### -->

    <ConstraintSet android:id="@+id/landscape">
        <Constraint
            android:id="@+id/image"
<<<<<<< HEAD
=======

>>>>>>> 915bce0a
            android:layout_width="0dp"
            android:layout_height="0dp"
            android:layout_marginStart="8dp"
            android:layout_marginTop="8dp"
            motion:layout_constraintWidth_percent="0.3"
            motion:layout_constraintTop_toTopOf="parent"
            motion:layout_constraintBottom_toBottomOf="parent"
            motion:layout_constraintEnd_toEndOf="parent"
            android:rotation="0"
            motion:layout_constraintStart_toStartOf="parent" />
        <Constraint
            android:id="@+id/run"
            android:layout_width="wrap_content"
            android:layout_height="wrap_content"
            android:layout_marginStart="16dp"
            android:layout_marginLeft="16dp"
            android:layout_marginTop="16dp"
            android:rotation="0"
            motion:layout_constraintLeft_toLeftOf="parent"
            motion:layout_constraintTop_toTopOf="parent" />
        <Constraint
            android:id="@+id/redirect"
            android:layout_width="wrap_content"
            android:layout_height="wrap_content"
            android:layout_marginStart="16dp"
            android:layout_marginLeft="16dp"
            android:layout_marginTop="16dp"
            android:rotation="0"
            motion:layout_constraintLeft_toLeftOf="parent"
<<<<<<< HEAD

            motion:layout_constraintTop_toBottomOf="@id/run" />
=======
            motion:layout_constraintTop_toBottomOf="@id/run" />
    </ConstraintSet>

<!--     ############################################################### -->


    <ConstraintSet android:id="@+id/pre">


>>>>>>> 915bce0a
    </ConstraintSet>

<!--     ############################################################### -->

    <ConstraintSet android:id="@+id/pre">

    </ConstraintSet>
</MotionScene><|MERGE_RESOLUTION|>--- conflicted
+++ resolved
@@ -5,10 +5,6 @@
 
 
     <Transition
-<<<<<<< HEAD
-=======
- 
->>>>>>> 915bce0a
         motion:constraintSetEnd="@+id/pre"
         motion:constraintSetStart="@+id/portrait"
         motion:duration="400">
@@ -54,11 +50,6 @@
             motion:layout_constraintStart_toStartOf="parent" />
         <Constraint
             android:id="@+id/run"
-<<<<<<< HEAD
-
-=======
- 
->>>>>>> 915bce0a
             android:layout_width="wrap_content"
             android:layout_height="wrap_content"
             android:layout_marginEnd="16dp"
@@ -85,10 +76,6 @@
     <ConstraintSet android:id="@+id/landscape">
         <Constraint
             android:id="@+id/image"
-<<<<<<< HEAD
-=======
-
->>>>>>> 915bce0a
             android:layout_width="0dp"
             android:layout_height="0dp"
             android:layout_marginStart="8dp"
@@ -118,25 +105,11 @@
             android:layout_marginTop="16dp"
             android:rotation="0"
             motion:layout_constraintLeft_toLeftOf="parent"
-<<<<<<< HEAD
-
-            motion:layout_constraintTop_toBottomOf="@id/run" />
-=======
             motion:layout_constraintTop_toBottomOf="@id/run" />
     </ConstraintSet>
 
 <!--     ############################################################### -->
 
-
     <ConstraintSet android:id="@+id/pre">
-
-
->>>>>>> 915bce0a
-    </ConstraintSet>
-
-<!--     ############################################################### -->
-
-    <ConstraintSet android:id="@+id/pre">
-
     </ConstraintSet>
 </MotionScene>