<?xml version="1.0" encoding="utf-8"?>
<manifest xmlns:android="http://schemas.android.com/apk/res/android"
    package="android.support.constraint.app">

    <application
        android:allowBackup="true"
        android:icon="@mipmap/ic_launcher"
        android:label="@string/app_name"
        android:roundIcon="@mipmap/ic_launcher_round"
        android:supportsRtl="true"
        android:theme="@style/Theme.DeveloperTemplate">
        <activity android:name=".CheckSharedValues"/>

        <activity android:name=".VerificationActivity">
            <intent-filter>
                <action android:name="android.intent.action.MAIN" />

                <category android:name="android.intent.category.LAUNCHER" />
            </intent-filter>
        </activity>
        <activity android:name=".RotationActivity"
            android:configChanges="orientation|screenSize"/>
        <activity android:name=".RotationUsingRotateTo"
            android:configChanges="orientation|screenSize"/>
        <activity android:name=".RotationAngular"
            android:configChanges="orientation|screenSize"/>
<<<<<<< HEAD

=======
>>>>>>> 915bce0a
    </application>

</manifest><|MERGE_RESOLUTION|>--- conflicted
+++ resolved
@@ -24,10 +24,6 @@
             android:configChanges="orientation|screenSize"/>
         <activity android:name=".RotationAngular"
             android:configChanges="orientation|screenSize"/>
-<<<<<<< HEAD
-
-=======
->>>>>>> 915bce0a
     </application>
 
 </manifest>