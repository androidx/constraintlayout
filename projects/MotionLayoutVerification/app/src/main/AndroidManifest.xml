--- conflicted
+++ resolved
@@ -20,13 +20,11 @@
         </activity>
         <activity android:name=".RotationActivity"
             android:configChanges="orientation|screenSize"/>
-<<<<<<< HEAD
         <activity android:name=".RotationUsingRotateTo"
             android:configChanges="orientation|screenSize"/>
         <activity android:name=".RotationAngular"
             android:configChanges="orientation|screenSize"/>
-=======
->>>>>>> e09cd067
+
     </application>
 
 </manifest>