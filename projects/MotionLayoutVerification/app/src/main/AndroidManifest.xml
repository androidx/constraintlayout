--- conflicted
+++ resolved
@@ -39,12 +39,8 @@
             />
         <activity android:name=".CheckCallbackActivity" />
         <activity android:name=".CheckSetStates" />
-<<<<<<< HEAD
         <activity android:name=".Bug010" />
-=======
         <activity android:name=".FullScreenActivity" />
->>>>>>> 0e12495d
-
     </application>
 
 </manifest>