--- conflicted
+++ resolved
@@ -61,24 +61,7 @@
             Text(modifier = Modifier
                 .padding(2.dp)
                 .motion(animationSpec) {
-<<<<<<< HEAD
                     motionArc = Arc.ArcDown
-//                    keyPositions {
-//                        frame(50) {
-//                            type = RelativePosition.Delta
-//                            percentX = if (vert) 0f else 1.0f
-//
-//                        }
-//                    }
-=======
-                    keyPositions {
-                        frame(50) {
-                            type = RelativePosition.Delta
-                            percentX = if (vert) 0f else 1.0f
-
-                        }
-                    }
->>>>>>> 0f282610
                 }, text = word)
         }
     }
