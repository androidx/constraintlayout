--- conflicted
+++ resolved
@@ -10,13 +10,8 @@
 
 class MainActivity : AppCompatActivity() {
     private var mFrameLayout: FrameLayout? = null
-<<<<<<< HEAD
-    private var composeNum = 13
-    private var MAX = 17
-=======
-    private var composeNum = 15
-    private var MAX = 15
->>>>>>> accb5322
+    private var composeNum = 18
+    private var MAX = 19
 
     private fun show(com: ComposeView) {
         com.setContent() {
@@ -37,10 +32,9 @@
                 13 -> ScreenExample13()
                 14 -> ScreenExample14()
                 15 -> ScreenExample15()
-<<<<<<< HEAD
                 16 -> ScreenExample16()
-=======
->>>>>>> accb5322
+                17 -> ScreenExample17()
+                18 -> ScreenExample18()
             }
         }
     }
