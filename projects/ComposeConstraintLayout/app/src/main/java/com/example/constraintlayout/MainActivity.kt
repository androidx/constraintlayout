package com.example.constraintlayout

import android.os.Bundle
import android.view.View
import android.widget.FrameLayout
import android.widget.TextView
import androidx.appcompat.app.AppCompatActivity
import androidx.compose.ui.platform.ComposeView
import androidx.constraintlayout.compose.*

class MainActivity : AppCompatActivity() {
    private var mFrameLayout: FrameLayout? = null
<<<<<<< HEAD
    private var composeNum = 6
    private var MAX = 12
=======
    private var composeNum = 13
    private var MAX = 13
>>>>>>> e1bc4d20

    private fun show(com: ComposeView) {
        com.setContent() {
            when (composeNum) {
                0 -> ScreenExample()
                1 -> ScreenExample()
                2 -> ScreenExample2()
                3 -> ScreenExample3()
                4 -> ScreenExample4()
                5 -> ScreenExample5()
                6 -> ScreenExample6()
                7 -> ScreenExample7()
                8 -> ScreenExample8()
                9 -> ScreenExample9()
                10 -> ScreenExample10()
                11 -> ScreenExample11()
<<<<<<< HEAD
=======
                12 -> ScreenExample12()
                13 -> ScreenExample13()
>>>>>>> e1bc4d20
            }
        }
    }

    override fun onCreate(savedInstanceState: Bundle?) {
        super.onCreate(savedInstanceState)
        setContentView(R.layout.activity_main)
        mFrameLayout = findViewById<FrameLayout>(R.id.frame)
        setCompose();
    }

    fun setCompose() {
        if (mFrameLayout!!.childCount > 0) {
            mFrameLayout!!.removeAllViews()
        }
        title = " example " + composeNum;
        findViewById<TextView>(R.id.layoutName).text = " example " + composeNum;
        var com = ComposeView(this);
        mFrameLayout!!.addView(com)
        show(com)
    }

    fun prev(view: View) {
        composeNum = (composeNum + MAX - 1) % MAX
        setCompose()
    }

    fun next(view: View) {
        composeNum = (composeNum + 1) % MAX
        setCompose();
    }
}<|MERGE_RESOLUTION|>--- conflicted
+++ resolved
@@ -10,13 +10,8 @@
 
 class MainActivity : AppCompatActivity() {
     private var mFrameLayout: FrameLayout? = null
-<<<<<<< HEAD
-    private var composeNum = 6
-    private var MAX = 12
-=======
     private var composeNum = 13
     private var MAX = 13
->>>>>>> e1bc4d20
 
     private fun show(com: ComposeView) {
         com.setContent() {
@@ -33,11 +28,8 @@
                 9 -> ScreenExample9()
                 10 -> ScreenExample10()
                 11 -> ScreenExample11()
-<<<<<<< HEAD
-=======
                 12 -> ScreenExample12()
                 13 -> ScreenExample13()
->>>>>>> e1bc4d20
             }
         }
     }
