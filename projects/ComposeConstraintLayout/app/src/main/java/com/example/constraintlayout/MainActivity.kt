--- conflicted
+++ resolved
@@ -11,14 +11,9 @@
 
 class MainActivity : AppCompatActivity() {
     private var mFrameLayout: FrameLayout? = null
-<<<<<<< HEAD
     private var composeNum = 20
     private var MAX = 34
-=======
-    private var composeNum = 26
 
-
->>>>>>> 72245d66
     var map = HashMap<Int, String>();
     val debugServer = DebugServer()
 
