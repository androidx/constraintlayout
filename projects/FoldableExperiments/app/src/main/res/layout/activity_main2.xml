<?xml version="1.0" encoding="utf-8"?>
<androidx.constraintlayout.motion.widget.MotionLayout xmlns:android="http://schemas.android.com/apk/res/android"
    xmlns:app="http://schemas.android.com/apk/res-auto"
    xmlns:tools="http://schemas.android.com/tools"
    android:id="@+id/root"
    android:layout_width="match_parent"
    android:layout_height="match_parent"
    app:layoutDescription="@xml/activity_main2_scene"
    tools:context=".MainActivity">

    <TextView
        android:id="@+id/textView"
        android:layout_width="wrap_content"
        android:layout_height="wrap_content"
        android:text="Hello"
        android:textSize="64sp"
        app:layout_constraintBottom_toTopOf="@+id/fold"
        app:layout_constraintLeft_toLeftOf="parent"
        app:layout_constraintRight_toRightOf="parent"
        app:layout_constraintTop_toTopOf="parent" />

    <androidx.constraintlayout.widget.ReactiveGuide
        android:id="@+id/fold"
        app:reactiveGuide_valueId="@id/fold"
        app:reactiveGuide_animateChange="true"
        app:reactiveGuide_applyToAllConstraintSets="true"
        android:orientation="horizontal"
        app:layout_constraintGuide_end="0dp"
<<<<<<< HEAD
        android:layout_height="wrap_content"
        android:layout_width="wrap_content" />
=======
        android:layout_height="0dp"
        android:layout_width="0dp" />
>>>>>>> 4c1739ff

    <View
        android:id="@+id/background"
        android:layout_width="0dp"
        android:layout_height="0dp"
        android:background="@color/teal_200"
        app:layout_constraintBottom_toBottomOf="parent"
        app:layout_constraintEnd_toEndOf="parent"
        app:layout_constraintStart_toStartOf="parent"
        app:layout_constraintTop_toTopOf="@+id/fold" />

    <TextView
        android:id="@+id/textView2"
        android:layout_width="wrap_content"
        android:layout_height="wrap_content"
        android:text="World!"
        android:textColor="#FFF"
        android:textSize="64sp"
        app:layout_constraintBottom_toBottomOf="parent"
        app:layout_constraintEnd_toEndOf="@+id/background"
        app:layout_constraintStart_toStartOf="@+id/background"
        app:layout_constraintTop_toTopOf="@+id/background" />

</androidx.constraintlayout.motion.widget.MotionLayout><|MERGE_RESOLUTION|>--- conflicted
+++ resolved
@@ -26,13 +26,8 @@
         app:reactiveGuide_applyToAllConstraintSets="true"
         android:orientation="horizontal"
         app:layout_constraintGuide_end="0dp"
-<<<<<<< HEAD
         android:layout_height="wrap_content"
         android:layout_width="wrap_content" />
-=======
-        android:layout_height="0dp"
-        android:layout_width="0dp" />
->>>>>>> 4c1739ff
 
     <View
         android:id="@+id/background"
