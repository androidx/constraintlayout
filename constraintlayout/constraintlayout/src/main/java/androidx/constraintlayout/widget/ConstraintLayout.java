--- conflicted
+++ resolved
@@ -800,11 +800,7 @@
                                 == BasicMeasure.Measure.USE_GIVEN_DIMENSIONS
                                             || !shouldDoWrap
                                             || (shouldDoWrap && otherDimensionStable)
-<<<<<<< HEAD
                                             || child instanceof Placeholder
-=======
-                                            || (child instanceof Placeholder)
->>>>>>> 64b78e40
                                             || widget.isResolvedHorizontally();
                         if (useCurrent) {
                             horizontalSpec = MeasureSpec.makeMeasureSpec(widget.getWidth(),
