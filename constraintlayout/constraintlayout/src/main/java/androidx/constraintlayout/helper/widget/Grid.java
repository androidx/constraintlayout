--- conflicted
+++ resolved
@@ -87,10 +87,6 @@
     private final int mMaxRows = 50; // maximum number of rows can be specified.
     private final int mMaxColumns = 50; // maximum number of columns can be specified.
     private final ConstraintSet mConstraintSet = new ConstraintSet();
-<<<<<<< HEAD
-
-=======
->>>>>>> ca734300
     private View[] mBoxViews;
     ConstraintLayout mContainer;
 
@@ -575,12 +571,7 @@
             return;
         }
         @SuppressLint("DrawAllocation")
-<<<<<<< HEAD
         Paint paint = new Paint(); // used only during design time
-=======
-        Paint paint = new Paint(); // only used in design time
->>>>>>> ca734300
-
         paint.setColor(Color.RED);
         paint.setStyle(Paint.Style.STROKE);
         int myTop = getTop();
