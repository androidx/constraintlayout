/*
 * Copyright (C) 2018 The Android Open Source Project
 *
 * Licensed under the Apache License, Version 2.0 (the "License");
 * you may not use this file except in compliance with the License.
 * You may obtain a copy of the License at
 *
 *      http://www.apache.org/licenses/LICENSE-2.0
 *
 * Unless required by applicable law or agreed to in writing, software
 * distributed under the License is distributed on an "AS IS" BASIS,
 * WITHOUT WARRANTIES OR CONDITIONS OF ANY KIND, either express or implied.
 * See the License for the specific language governing permissions and
 * limitations under the License.
 */
package androidx.constraintlayout.motion.widget;

import android.content.Context;
import android.content.res.TypedArray;
import android.os.Build;

import androidx.constraintlayout.motion.utils.Oscillator;
import androidx.constraintlayout.widget.ConstraintAttribute;
import androidx.constraintlayout.widget.R;
import android.util.AttributeSet;
import android.util.Log;
import android.util.SparseIntArray;
import android.util.TypedValue;

import java.util.Arrays;
import java.util.HashMap;
import java.util.HashSet;

/**
 * Provide the passive data structure to get KeyPosition information form XML
 *
 * @hide
 */
public class KeyCycle extends Key {
    private static final String TAG = "KeyCycle";
    static final String NAME = "KeyCycle";
    private String mTransitionEasing = null;
    private int mCurveFit = 0;
    private int mWaveShape = -1;
    private String mCustomWaveShpe = null;
    private float mWavePeriod = Float.NaN;
    private float mWaveOffset = 0;
    private float mWavePhase = 0;
    private float mProgress = Float.NaN;
    private int mWaveVariesBy = -1;
    private float mAlpha = Float.NaN;
    private float mElevation = Float.NaN;
    private float mRotation = Float.NaN;
    private float mTransitionPathRotate = Float.NaN;
    private float mRotationX = Float.NaN;
    private float mRotationY = Float.NaN;
    private float mScaleX = Float.NaN;
    private float mScaleY = Float.NaN;
    private float mTranslationX = Float.NaN;
    private float mTranslationY = Float.NaN;
    private float mTranslationZ = Float.NaN;
    public static final int KEY_TYPE = 4;

    {
        mType = KEY_TYPE;
        mCustomConstraints = new HashMap<>();
    }

    public void load(Context context, AttributeSet attrs) {
        TypedArray a = context.obtainStyledAttributes(attrs, R.styleable.KeyCycle);
        Loader.read(this, a);
    }

    @Override
    public void getAttributeNames(HashSet<String> attributes) {
        if (!Float.isNaN(mAlpha)) {
            attributes.add(Key.ALPHA);
        }
        if (!Float.isNaN(mElevation)) {
            attributes.add(Key.ELEVATION);
        }
        if (!Float.isNaN(mRotation)) {
            attributes.add(Key.ROTATION);
        }
        if (!Float.isNaN(mRotationX)) {
            attributes.add(Key.ROTATION_X);
        }
        if (!Float.isNaN(mRotationY)) {
            attributes.add(Key.ROTATION_Y);
        }
        if (!Float.isNaN(mScaleX)) {
            attributes.add(Key.SCALE_X);
        }
        if (!Float.isNaN(mScaleY)) {
            attributes.add(Key.SCALE_Y);
        }
        if (!Float.isNaN(mTransitionPathRotate)) {
            attributes.add(Key.TRANSITION_PATH_ROTATE);
        }
        if (!Float.isNaN(mTranslationX)) {
            attributes.add(Key.TRANSLATION_X);
        }
        if (!Float.isNaN(mTranslationY)) {
            attributes.add(Key.TRANSLATION_Y);
        }
        if (!Float.isNaN(mTranslationZ)) {
            attributes.add(Key.TRANSLATION_Z);
        }
        if (mCustomConstraints.size() > 0) {
            for (String s : mCustomConstraints.keySet()) {
                attributes.add(Key.CUSTOM + "," + s);
            }
        }
    }

    public void addCycleValues(HashMap<String, KeyCycleOscillator> oscSet) {
        for (String key : oscSet.keySet()) {
            if (key.startsWith(Key.CUSTOM)) {
                String ckey = key.substring(Key.CUSTOM.length() + 1);
                ConstraintAttribute cvalue = mCustomConstraints.get(ckey);
                if (cvalue != null && cvalue.getType() == ConstraintAttribute.AttributeType.FLOAT_TYPE) {
                    oscSet.get(key).setPoint(mFramePosition, mWaveShape,mCustomWaveShpe, mWaveVariesBy, mWavePeriod, mWaveOffset, mWavePhase, cvalue.getValueToInterpolate(), cvalue);
                }
                continue;
            }
            float value = getValue(key);
            if (!Float.isNaN(value)) {
                oscSet.get(key).setPoint(mFramePosition, mWaveShape,mCustomWaveShpe, mWaveVariesBy, mWavePeriod, mWaveOffset, mWavePhase, value);
            }
        }
    }

    public float getValue(String key) {
        switch (key) {
            case Key.ALPHA:
                return mAlpha;
            case Key.ELEVATION:
                return mElevation;
            case Key.ROTATION:
                return mRotation;
            case Key.ROTATION_X:
                return mRotationX;
            case Key.ROTATION_Y:
                return mRotationY;
            case Key.TRANSITION_PATH_ROTATE:
                return mTransitionPathRotate;
            case Key.SCALE_X:
                return mScaleX;
            case Key.SCALE_Y:
                return mScaleY;
            case Key.TRANSLATION_X:
                return mTranslationX;
            case Key.TRANSLATION_Y:
                return mTranslationY;
            case Key.TRANSLATION_Z:
                return mTranslationZ;
            case Key.WAVE_OFFSET:
                return mWaveOffset;
            case Key.WAVE_PHASE:
                return mWavePhase;
            case Key.PROGRESS:
                return mProgress;
            default:
<<<<<<< HEAD
                if (!key.startsWith("CUSTOM")) {
                    Log.v("WARNING! KeyCycle", "  UNKNOWN  " + key);
                }
=======
                Log.v(TAG, "WARNING! KeyCycle UNKNOWN  " + key);
>>>>>>> 4a6090cc
                return Float.NaN;
        }
    }

    @Override
    public void addValues(HashMap<String, SplineSet> splines) {
        Debug.logStack(TAG, "add " + splines.size() + " values", 2);
        for (String s : splines.keySet()) {
            SplineSet splineSet = splines.get(s);
            switch (s) {
                case Key.ALPHA:
                    splineSet.setPoint(mFramePosition, mAlpha);
                    break;
                case Key.ELEVATION:
                    splineSet.setPoint(mFramePosition, mElevation);
                    break;
                case Key.ROTATION:
                    splineSet.setPoint(mFramePosition, mRotation);
                    break;
                case Key.ROTATION_X:
                    splineSet.setPoint(mFramePosition, mRotationX);
                    break;
                case Key.ROTATION_Y:
                    splineSet.setPoint(mFramePosition, mRotationY);
                    break;
                case Key.TRANSITION_PATH_ROTATE:
                    splineSet.setPoint(mFramePosition, mTransitionPathRotate);
                    break;
                case Key.SCALE_X:
                    splineSet.setPoint(mFramePosition, mScaleX);
                    break;
                case Key.SCALE_Y:
                    splineSet.setPoint(mFramePosition, mScaleY);
                    break;
                case Key.TRANSLATION_X:
                    splineSet.setPoint(mFramePosition, mTranslationX);
                    break;
                case Key.TRANSLATION_Y:
                    splineSet.setPoint(mFramePosition, mTranslationY);
                    break;
                case Key.TRANSLATION_Z:
                    splineSet.setPoint(mFramePosition, mTranslationZ);
                    break;
                case Key.WAVE_OFFSET:
                    splineSet.setPoint(mFramePosition, mWaveOffset);
                    break;
                case Key.WAVE_PHASE:
                    splineSet.setPoint(mFramePosition, mWavePhase);
                    break;
                case Key.PROGRESS:
                    splineSet.setPoint(mFramePosition, mProgress);
                    break;
                default:
<<<<<<< HEAD
                    if (!s.startsWith("CUSTOM")) {
                        Log.v("WARNING KeyCycle", "  UNKNOWN  " + s);
                    }
=======
                    Log.v(TAG, "WARNING KeyCycle UNKNOWN  " + s);
>>>>>>> 4a6090cc
            }
        }
    }

    private static class Loader {
        private static final int TARGET_ID = 1;
        private static final int FRAME_POSITION = 2;
        private static final int TRANSITION_EASING = 3;
        private static final int CURVE_FIT = 4;
        private static final int WAVE_SHAPE = 5;
        private static final int WAVE_PERIOD = 6;
        private static final int WAVE_OFFSET = 7;
        private static final int WAVE_VARIES_BY = 8;
        private static final int ANDROID_ALPHA = 9;
        private static final int ANDROID_ELEVATION = 10;
        private static final int ANDROID_ROTATION = 11;
        private static final int ANDROID_ROTATION_X = 12;
        private static final int ANDROID_ROTATION_Y = 13;
        private static final int TRANSITION_PATH_ROTATE = 14;
        private static final int ANDROID_SCALE_X = 15;
        private static final int ANDROID_SCALE_Y = 16;
        private static final int ANDROID_TRANSLATION_X = 17;
        private static final int ANDROID_TRANSLATION_Y = 18;
        private static final int ANDROID_TRANSLATION_Z = 19;
        private static final int PROGRESS = 20;
        private static final int WAVE_PHASE = 21;
        private static SparseIntArray mAttrMap = new SparseIntArray();

        static {
            mAttrMap.append(R.styleable.KeyCycle_motionTarget, TARGET_ID);
            mAttrMap.append(R.styleable.KeyCycle_framePosition, FRAME_POSITION);
            mAttrMap.append(R.styleable.KeyCycle_transitionEasing, TRANSITION_EASING);
            mAttrMap.append(R.styleable.KeyCycle_curveFit, CURVE_FIT);
            mAttrMap.append(R.styleable.KeyCycle_waveShape, WAVE_SHAPE);
            mAttrMap.append(R.styleable.KeyCycle_wavePeriod, WAVE_PERIOD);
            mAttrMap.append(R.styleable.KeyCycle_waveOffset, WAVE_OFFSET);
            mAttrMap.append(R.styleable.KeyCycle_waveVariesBy, WAVE_VARIES_BY);
            mAttrMap.append(R.styleable.KeyCycle_android_alpha, ANDROID_ALPHA);
            mAttrMap.append(R.styleable.KeyCycle_android_elevation, ANDROID_ELEVATION);
            mAttrMap.append(R.styleable.KeyCycle_android_rotation, ANDROID_ROTATION);
            mAttrMap.append(R.styleable.KeyCycle_android_rotationX, ANDROID_ROTATION_X);
            mAttrMap.append(R.styleable.KeyCycle_android_rotationY, ANDROID_ROTATION_Y);
            mAttrMap.append(R.styleable.KeyCycle_transitionPathRotate, TRANSITION_PATH_ROTATE);
            mAttrMap.append(R.styleable.KeyCycle_android_scaleX, ANDROID_SCALE_X);
            mAttrMap.append(R.styleable.KeyCycle_android_scaleY, ANDROID_SCALE_Y);
            mAttrMap.append(R.styleable.KeyCycle_android_translationX, ANDROID_TRANSLATION_X);
            mAttrMap.append(R.styleable.KeyCycle_android_translationY, ANDROID_TRANSLATION_Y);
            mAttrMap.append(R.styleable.KeyCycle_android_translationZ, ANDROID_TRANSLATION_Z);
            mAttrMap.append(R.styleable.KeyCycle_motionProgress, PROGRESS);
            mAttrMap.append(R.styleable.KeyCycle_wavePhase, WAVE_PHASE);
        }

        private static void read(KeyCycle c, TypedArray a) {
            final int N = a.getIndexCount();
            for (int i = 0; i < N; i++) {
                int attr = a.getIndex(i);
                switch (mAttrMap.get(attr)) {
                    case TARGET_ID:
                        if (MotionLayout.IS_IN_EDIT_MODE) {
                            c.mTargetId = a.getResourceId(attr, c.mTargetId);
                            if (c.mTargetId == -1) {
                                c.mTargetString = a.getString(attr);
                            }
                        } else {
                            if (a.peekValue(attr).type == TypedValue.TYPE_STRING) {
                                c.mTargetString = a.getString(attr);
                            } else {
                                c.mTargetId = a.getResourceId(attr, c.mTargetId);
                            }
                        }
                        break;
                    case FRAME_POSITION:
                        c.mFramePosition = a.getInt(attr, c.mFramePosition);
                        break;
                    case TRANSITION_EASING:
                        c.mTransitionEasing = a.getString(attr);
                        break;
                    case CURVE_FIT:
                        c.mCurveFit = a.getInteger(attr, c.mCurveFit);
                        break;
                    case WAVE_SHAPE:
                        if (a.peekValue(attr).type == TypedValue.TYPE_STRING) {
                            c.mCustomWaveShpe = a.getString(attr);
                            c.mWaveShape = Oscillator.CUSTOM;
                        } else {
                            c.mWaveShape = a.getInt(attr, c.mWaveShape);
                        }
                        break;
                    case WAVE_PERIOD:
                        c.mWavePeriod = a.getFloat(attr, c.mWavePeriod);
                        break;
                    case WAVE_OFFSET:
                        TypedValue type = a.peekValue(attr);
                        if (type.type == TypedValue.TYPE_DIMENSION) {
                            c.mWaveOffset = a.getDimension(attr, c.mWaveOffset);
                        } else {
                            c.mWaveOffset = a.getFloat(attr, c.mWaveOffset);
                        }
                        break;
                    case WAVE_VARIES_BY:
                        c.mWaveVariesBy = a.getInt(attr, c.mWaveVariesBy);
                        break;
                    case ANDROID_ALPHA:
                        c.mAlpha = a.getFloat(attr, c.mAlpha);
                        break;
                    case ANDROID_ELEVATION:
                        c.mElevation = a.getDimension(attr, c.mElevation);
                        break;
                    case ANDROID_ROTATION:
                        c.mRotation = a.getFloat(attr, c.mRotation);
                        break;
                    case ANDROID_ROTATION_X:
                        c.mRotationX = a.getFloat(attr, c.mRotationX);
                        break;
                    case ANDROID_ROTATION_Y:
                        c.mRotationY = a.getFloat(attr, c.mRotationY);
                        break;
                    case TRANSITION_PATH_ROTATE:
                        c.mTransitionPathRotate = a.getFloat(attr, c.mTransitionPathRotate);
                        break;
                    case ANDROID_SCALE_X:
                        c.mScaleX = a.getFloat(attr, c.mScaleX);
                        break;
                    case ANDROID_SCALE_Y:
                        c.mScaleY = a.getFloat(attr, c.mScaleY);
                        break;
                    case ANDROID_TRANSLATION_X:
                        c.mTranslationX = a.getDimension(attr, c.mTranslationX);
                        break;
                    case ANDROID_TRANSLATION_Y:
                        c.mTranslationY = a.getDimension(attr, c.mTranslationY);
                        break;
                    case ANDROID_TRANSLATION_Z:
                        if (Build.VERSION.SDK_INT >= Build.VERSION_CODES.LOLLIPOP) {
                            c.mTranslationZ = a.getDimension(attr, c.mTranslationZ);
                        }
                        break;
                    case PROGRESS:
                        c.mProgress = a.getFloat(attr, c.mProgress);
                        break;
                    case WAVE_PHASE:
                        c.mWavePhase = a.getFloat(attr, c.mWavePhase)/360;
                        break;
                    default:
                        Log.e(TAG, "unused attribute 0x" + Integer.toHexString(attr) + "   " + mAttrMap.get(attr));
                        break;
                }
            }
        }
    }

    @Override
    public void setValue(String tag, Object value) {
        switch (tag) {
            case "alpha":
                mAlpha = toFloat(value);
                break;
            case "curveFit":
                mCurveFit = toInt(value);
                break;
            case "elevation":
                mElevation = toFloat(value);
                break;
            case "progress":
                mProgress = toFloat(value);
                break;
            case "rotation":
                mRotation = toFloat(value);
                break;
            case "rotationX":
                mRotationX = toFloat(value);
                break;
            case "rotationY":
                mRotationY = toFloat(value);
                break;
            case "scaleX":
                mScaleX = toFloat(value);
                break;
            case "scaleY":
                mScaleY = toFloat(value);
                break;
            case "transitionEasing":
                mTransitionEasing = value.toString();
                break;
            case "transitionPathRotate":
                mTransitionPathRotate = toFloat(value);
                break;
            case "translationX":
                mTranslationX = toFloat(value);
                break;
            case "translationY":
                mTranslationY = toFloat(value);
                break;
            case "mTranslationZ":
                mTranslationZ = toFloat(value);
                break;
            case "wavePeriod":
                mWavePeriod = toFloat(value);
                break;
            case "waveOffset":
                mWaveOffset = toFloat(value);
                break;
        }
    }
}<|MERGE_RESOLUTION|>--- conflicted
+++ resolved
@@ -161,13 +161,9 @@
             case Key.PROGRESS:
                 return mProgress;
             default:
-<<<<<<< HEAD
                 if (!key.startsWith("CUSTOM")) {
                     Log.v("WARNING! KeyCycle", "  UNKNOWN  " + key);
                 }
-=======
-                Log.v(TAG, "WARNING! KeyCycle UNKNOWN  " + key);
->>>>>>> 4a6090cc
                 return Float.NaN;
         }
     }
@@ -221,13 +217,9 @@
                     splineSet.setPoint(mFramePosition, mProgress);
                     break;
                 default:
-<<<<<<< HEAD
                     if (!s.startsWith("CUSTOM")) {
                         Log.v("WARNING KeyCycle", "  UNKNOWN  " + s);
                     }
-=======
-                    Log.v(TAG, "WARNING KeyCycle UNKNOWN  " + s);
->>>>>>> 4a6090cc
             }
         }
     }
