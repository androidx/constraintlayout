/*
 * Copyright (C) 2018 The Android Open Source Project
 *
 * Licensed under the Apache License, Version 2.0 (the "License");
 * you may not use this file except in compliance with the License.
 * You may obtain a copy of the License at
 *
 *      http://www.apache.org/licenses/LICENSE-2.0
 *
 * Unless required by applicable law or agreed to in writing, software
 * distributed under the License is distributed on an "AS IS" BASIS,
 * WITHOUT WARRANTIES OR CONDITIONS OF ANY KIND, either express or implied.
 * See the License for the specific language governing permissions and
 * limitations under the License.
 */

package androidx.constraintlayout.motion.widget;

import android.annotation.SuppressLint;
import android.content.Context;
import android.content.res.TypedArray;
import android.graphics.Canvas;
import android.graphics.DashPathEffect;
import android.graphics.Matrix;
import android.graphics.Paint;
import android.graphics.Path;
import android.graphics.Rect;
import android.graphics.RectF;
import android.os.Build;
import android.os.Bundle;
import android.util.AttributeSet;
import android.util.Log;
import android.util.SparseArray;
import android.util.SparseBooleanArray;
import android.util.SparseIntArray;
import android.view.MotionEvent;
import android.view.VelocityTracker;
import android.view.View;
import android.view.ViewGroup;
import android.view.animation.Interpolator;
import android.widget.TextView;

import androidx.annotation.NonNull;
import androidx.annotation.Nullable;
import androidx.annotation.RequiresApi;
import androidx.constraintlayout.core.motion.utils.KeyCache;
import androidx.constraintlayout.core.widgets.ConstraintAnchor;
import androidx.constraintlayout.core.widgets.ConstraintWidget;
import androidx.constraintlayout.core.widgets.ConstraintWidgetContainer;
import androidx.constraintlayout.core.widgets.Flow;
import androidx.constraintlayout.core.widgets.Helper;
import androidx.constraintlayout.motion.utils.StopLogic;
import androidx.constraintlayout.motion.utils.ViewState;
import androidx.constraintlayout.widget.Barrier;
import androidx.constraintlayout.widget.ConstraintHelper;
import androidx.constraintlayout.widget.ConstraintLayout;
import androidx.constraintlayout.widget.ConstraintSet;
import androidx.constraintlayout.widget.Constraints;
import androidx.constraintlayout.widget.R;
import androidx.core.view.ViewCompat;

import java.util.ArrayList;
import java.util.Arrays;
import java.util.HashMap;
import java.util.List;

import static android.view.ViewGroup.LayoutParams.WRAP_CONTENT;
import static androidx.constraintlayout.motion.widget.MotionScene.Transition.TRANSITION_FLAG_FIRST_DRAW;
import static androidx.constraintlayout.widget.ConstraintLayout.LayoutParams.PARENT_ID;
import static androidx.constraintlayout.widget.ConstraintSet.UNSET;


/**
 * A subclass of ConstraintLayout that supports animating between various states <b>Added in 2.0</b>
 * <p>
 * A {@code MotionLayout} is a subclass of {@link ConstraintLayout}
 * which supports transitions between between various states ({@link ConstraintSet})
 * defined in {@link MotionScene}s.
 * <p>
 * <b>Note:</b> {@code MotionLayout} is available as a support library that you can use
 * on Android systems starting with API level 14 (ICS).
 * </p>
 * <p>
 * {@code MotionLayout} links to and requires a {@link MotionScene} file.
 * The file contains one top level tag "MotionScene"
 * <h2>LayoutDescription</h2>
 * <table summary="LayoutDescription">
 * <tr>
 * <th>Tags</th><th>Description</th>
 * </tr>
 * <tr>
 * <td>{@code <StateSet> }</td>
 * <td>Describes states supported by the system (optional)</td>
 * </tr>
 * <tr>
 * <td>{@code <ConstraintSet> }</td>
 * <td>Describes a constraint set</td>
 * </tr>
 * <tr>
 * <td>{@code <Transition> }</td>
 * <td>Describes a transition between two states or ConstraintSets</td>
 * </tr>
 * <tr>
 * <td>{@code <ViewTransition> }</td>
 * <td>Describes a transition of a View within a states or ConstraintSets</td>
 * </tr>
 * </table>
 *
 * <h2>Transition</h2>
 * <table summary="Transition attributes & tags">
 * <tr>
 * <th>Attributes</th><th>Description</th>
 * </tr>
 * <tr>
 * <td>android:id</td>
 * <td>The id of the Transition</td>
 * </tr>
 * <tr>
 * <td>constraintSetStart</td>
 * <td>ConstraintSet to be used as the start constraints or a layout file to get the constraint from</td>
 * </tr>
 * <tr>
 * <td>constraintSetEnd</td>
 * <td>ConstraintSet to be used as the end constraints or a layout file to get the constraint from</td>
 * </tr>
 * <tr>
 * <td>motionInterpolator</td>
 * <td>The ability to set an overall interpolation (easeInOut, linear, etc.)</td>
 * </tr>
 * <tr>
 * <td>duration</td>
 * <td>Length of time to take to perform the transition</td>
 * </tr>
 * <tr>
 * <td>staggered</td>
 * <td>Overrides the Manhattan distance from the top most view in the list of views.
 * <ul>
 *     <li>For any view of stagger value {@code S(Vi)}</li>
 *     <li>With the transition stagger value of {@code TS} (from 0.0 - 1.0)</li>
 *     <li>The duration of the animation is {@code duration}</li>
 *     <li>The views animation duration {@code DS = duration * (1 -TS)}</li>
 *     <li>Call the stagger fraction {@code SFi = (S(Vi) - S(V0)) / (S(Vn) - S(V0))}</li>
 *     <li>The view starts animating at: {@code (duration-DS) * SFi}</li>
 * </ul>
 * </td>
 * </tr>
 * <tr>
 * <td>pathMotionArc</td>
 * <td>The path will move in arc (quarter ellipses)
 * key words {startVertical | startHorizontal | flip | none }</td>
 * </tr>
 * <tr>
 * <td>autoTransition</td>
 * <td>automatically transition from one state to another.
 * key words {none, jumpToStart, jumpToEnd, animateToStart, animateToEnd}</td>
 * </tr>
 * </tr>
 * <tr>
 * <td>transitionFlags</td>
 * <td>flags that adjust the behaviour of Transitions. supports {none, beginOnFirstDraw}
 *      begin on first draw forces the transition's clock to start when it is first displayed not when the begin is called</td>
 * </tr>
 * </tr>
 * <tr>
 * <td>layoutDuringTransition</td>
 * <td>Configures MotionLayout on how to react to requestLayout calls during transitions. Allowed values are {ignoreRequest, honorRequest}</td>
 * </tr>
 * <tr>
 * <td>{@code <OnSwipe> }</td>
 * <td>Adds support for touch handling (optional)</td>
 * </tr>
 * <tr>
 * <td>{@code <OnClick> }</td>
 * <td>Adds support for triggering transition (optional)</td>
 * </tr>
 * <tr>
 * <td>{@code <KeyFrameSet> }</td>
 * <td>Describes a set of Key object which modify the animation between constraint sets.</td>
 * </tr>
 * </table>
 *
 * <ul>
 * <li>A transition is typically defined by specifying its start and end ConstraintSets.
 * You also have the possibility to not specify them, in which case such transition will become a Default transition.
 * That Default transition will be applied between any state change that isn't explicitly covered by a transition.</li>
 * <li>The starting state of the MotionLayout is defined  to be the constraintSetStart of the first
 * transition.</li>
 * <li>If no transition is specified (or only a default Transition) the MotionLayout tag must contain
 * a app:currentState to define the starting state of the MotionLayout</li>
 * </ul>
 *
 * <h2>ViewTransition</h2>
 * <table summary="Transition attributes & tags">
 * <tr>
 * <th>Attributes</th><th>Description</th>
 * </tr>
 * <tr>
 * <td>android:id</td>
 * <td>The id of the ViewTransition</td>
 * </tr>
 * <tr>
 * <td>viewTransitionMode</td>
 * <td>currentState, allStates, noState transition affect the state of the view in the current constraintSet or all ConstraintSets or non
 *      if noState the ViewTransitions are run asynchronous</td>
 * </tr>
 * <tr>
 * <td>onStateTransition</td>
 * <td>actionDown or actionUp run transition if on touch down or up if view matches motionTarget</td>
 * </tr>
 * <tr>
 * <td>motionInterpolator</td>
 * <td>The ability to set an overall interpolation
 * key words {easeInOut, linear, etc.}</td>
 * </tr>
 * <tr>
 * <td>duration</td>
 * <td>Length of time to take to perform the {@code ViewTransition}</td>
 * </tr>
 * <tr>
 * <td>pathMotionArc</td>
 * <td>The path will move in arc (quarter ellipses)
 * key words {startVertical | startHorizontal | flip | none }</td>
 * </tr>
 * <tr>
 * <td>motionTarget</td>
 * <td>Apply ViewTransition matching this string or id.</td>
 * </tr>
 * </tr>
 * <tr>
 * <td>setsTag</td>
 * <td>set this tag at end of transition</td>
 * </tr>
 * </tr>
 * <tr>
 * <td>clearsTag</td>
 * <td>clears this tag at end of transition</td>
 * </tr>
 * <tr>
 * <td>ifTagSet</td>
 * <td>run transition if this tag is set on view</td>
 * </tr>
 * <tr>
 * <td>ifTagNotSet</td>
 * <td>run transition if this tag is not set on view/td>
 * </tr>
 * <tr>
 * <td>{@code <OnSwipe> }</td>
 * <td>Adds support for touch handling (optional)</td>
 * </tr>
 * <tr>
 * <td>{@code <OnClick> }</td>
 * <td>Adds support for triggering transition (optional)</td>
 * </tr>
 * <tr>
 * <td>{@code <KeyFrameSet> }</td>
 * <td>Describes a set of Key object which modify the animation between constraint sets.</td>
 * </tr>
 * </table>
 *
 * <ul>
 * <li>A Transition is typically defined by specifying its start and end ConstraintSets.
 * You also have the possibility to not specify them, in which case such transition will become a Default transition.
 * That Default transition will be applied between any state change that isn't explicitly covered by a transition.</li>
 * <li>The starting state of the MotionLayout is defined to be the constraintSetStart of the first
 * transition.</li>
 * <li>If no transition is specified (or only a default Transition) the MotionLayout tag must contain
 * a app:currentState to define the starting state of the MotionLayout</li>
 * </ul>
 *
 *
 * <p>
 * <h2>OnSwipe (optional)</h2>
 * <table summary="OnSwipe attributes">
 * <tr>
 * <th>Attributes</th><th>Description</th>
 * </tr>
 * <tr>
 * <td>touchAnchorId</td>
 * <td>Have the drag act as if it is moving the "touchAnchorSide" of this object</td>
 * </tr>
 * <tr>
 * <td>touchRegionId</td>
 * <td>Limits the region that the touch can be start in to the bounds of this view (even if the view is invisible)</td>
 * </tr>
 * <tr>
 * <td>touchAnchorSide</td>
 * <td>The side of the object to move with {top|left|right|bottom}</td>
 * </tr>
 * <tr>
 * <td>maxVelocity</td>
 * <td>limit the maximum velocity (in progress/sec) of the animation will on touch up. Default 4</td>
 * </tr>
 * <tr>
 * <td>dragDirection</td>
 * <td>which side to swipe from {dragUp|dragDown|dragLeft|dragRight}</td>
 * </tr>
 * <tr>
 * <td>maxAcceleration</td>
 * <td>how quickly the animation will accelerate (progress/sec/sec) and decelerate on touch up. Default 1.2</td>
 * </tr>
 * <tr>
 * <td>dragScale</td>
 * <td>scale factor to adjust the swipe by. (e.g. 0.5 would require you to move 2x as much)</td>
 * </tr>
 * <td>dragThreshold</td>
 * <td>How much to drag before swipe gesture runs. Important for mult-direction swipe. Default is 10. 1 is very sensitive.</td>
 * </tr>
 * <tr>
 * <td>moveWhenScrollAtTop</td>
 * <td>If the swipe is scrolling and View (such as RecyclerView or NestedScrollView)
 * do scroll and transition happen at the same time</td>
 * </tr>
 * <tr>
 * <td>onTouchUp</td>
 * <td>Support for various swipe modes autoComplete,autoCompleteToStart,autoCompleteToEnd,stop,decelerate,decelerateAndComplete</td>
 * </tr>
 * </table>
 *
 * <p>
 * <h2>OnClick (optional)</h2>
 * <table summary="OnClick attributes">
 * <tr>
 * <th>Attributes</th><th>Description</th>
 * </tr>
 * <tr>
 * <td>motionTarget</td>
 * <td>What view triggers Transition.</td>
 * </tr>
 * <tr>
 * <td>clickAction</td>
 * <td>Direction for buttons to move the animation.
 * Or (|) combination of:  toggle, transitionToEnd, transitionToStart, jumpToEnd, jumpToStart</td>
 * </tr>
 * </table>
 *
 * <p>
 * <h2>StateSet</h2>
 * <table summary="StateSet tags & attributes">
 * <tr>
 * <td>defaultState</td>
 * <td>The constraint set or layout to use</td>
 * </tr>
 * <tr>
 * <td>{@code <State> }</td>
 * <td>The side of the object to move</td>
 * </tr>
 * </table>
 *
 * <p>
 * <h2>State</h2>
 * <table summary="State attributes">
 * <tr>
 * <td>android:id</td>
 * <td>Id of the State</td>
 * </tr>
 * <tr>
 * <td>constraints</td>
 * <td>Id of the ConstraintSet or the Layout file</td>
 * </tr>
 * <tr>
 * <td>{@code <Variant> }</td>
 * <td>a different constraintSet/layout to choose if the with or height matches</td>
 * </tr>
 * </table>
 *
 * <h2>Variant</h2>
 * <table summary="Variant attributes" >
 * <tr>
 * <td>region_widthLessThan</td>
 * <td>Match if width less than</td>
 * </tr>
 * <tr>
 * <td>region_widthMoreThan</td>
 * <td>Match if width more than</td>
 * </tr>
 * <tr>
 * <td>region_heightLessThan</td>
 * <td>Match if height less than</td>
 * </tr>
 * <tr>
 * <td>region_heightMoreThan</td>
 * <td>Match if height more than</td>
 * </tr>
 * <tr>
 * <td>constraints</td>
 * <td>Id of the ConstraintSet or layout</td>
 * </tr>
 * </table>
 *
 * <p>
 * <h2>ConstraintSet</h2>
 * <table summary="StateSet tags & attributes">
 * <tr>
 * <td>android:id</td>
 * <td>The id of the ConstraintSet</td>
 * </tr>
 * <tr>
 * <td>deriveConstraintsFrom</td>
 * <td>The id of another constraintSet which defines the constraints not define in this set.
 * If not specified the layout defines the undefined constraints.</td>
 * </tr>
 * <tr>
 * <td>{@code <Constraint> }</td>
 * <td>A ConstraintLayout Constraints + other attributes associated with a view</td>
 * </tr>
 * </table>
 *
 * <p>
 * <h2>Constraint</h2>
 * <p> Constraint supports two forms: <p>1: All of ConstraintLayout + the ones listed below +
 * {@code <CustomAttribute> }.</p>
 * <p>Or</p><p>
 * 2: Combination of tags: {@code <Layout> <PropertySet> <Transform> <Motion> <CustomAttribute> }.
 * The advantage of using these is that if not present the attributes are taken from the base
 * layout file. This saves from replicating all the layout tags if only a Motion tag is needed.
 * If <Layout> is used then all layout attributes in the base are ignored. </p>
 * </p>
 * <table summary="Constraint attributes">
 * <tr>
 * <td>android:id</td>
 * <td>Id of the View</td>
 * </tr>
 * <tr>
 * <td>[ConstraintLayout attributes]</td>
 * <td>Any attribute that is part of ConstraintLayout layout is allowed</td>
 * </tr>
 * <tr>
 * <td>[Standard View attributes]</td>
 * <td>A collection of view attributes supported by the system (see below)</td>
 * </tr>
 * <tr>
 * <td>transitionEasing</td>
 * <td>define an easing curve to be used when animating from this point (e.g. {@code curve(1.0,0,0,1.0)})
 * or key words {standard | accelerate | decelerate | linear}</td>
 * </tr>
 * <tr>
 * <td>pathMotionArc</td>
 * <td>the path will move in arc (quarter ellipses)
 * or key words {startVertical | startHorizontal | none }</td>
 * </tr>
 * <tr>
 * <td>transitionPathRotate</td>
 * <td>(float) rotate object relative to path taken</td>
 * </tr>
 * <tr>
 * <td>drawPath</td>
 * <td>draw the path the layout will animate animate</td>
 * </tr>
 * <tr>
 * <td>progress</td>
 * <td>call method setProgress(float) on this  view
 * (used to talk to nested ConstraintLayouts etc.)</td>
 * </tr>
 * <tr>
 * <td>{@code <CustomAttribute> }</td>
 * <td>call a set"name" method via reflection</td>
 * </tr>
 * <tr>
 * <td>{@code <Layout> }</td>
 * <td>Attributes for the ConstraintLayout e.g. layout_constraintTop_toTopOf</td>
 * </tr>
 * <tr>
 * <td>{@code <PropertySet> }</td>
 * <td>currently only visibility, alpha, motionProgress,layout_constraintTag.</td>
 * </tr>
 * <tr>
 * <td>{@code <Transform> }</td>
 * <td>All the view transform API such as android:rotation.</td>
 * </tr>
 * <tr>
 * <td>{@code <Motion> }</td>
 * <td>Motion Layout control commands such as transitionEasing and pathMotionArc</td>
 * </tr>
 * </table>
 *
 * <p>
 * <p>
 * <h2>Layout</h2>
 * <table summary="Variant attributes" >
 * <tr>
 * <td>[ConstraintLayout attributes]</td>
 * <td>see {@see androidx.constraintlayout.widget.ConstraintLayout ConstraintLayout} for attributes</td>
 * </tr>
 * </table>
 *
 * <h2>PropertySet</h2>
 * <table summary="Variant attributes" >
 * <tr>
 * <td>visibility</td>
 * <td>set the Visibility of the view. One of Visible, invisible or gone</td>
 * </tr>
 * <tr>
 * <td>alpha</td>
 * <td>setAlpha value</td>
 * </tr>
 * <tr>
 * <td>motionProgress</td>
 * <td>using reflection call setProgress</td>
 * </tr>
 * <tr>
 * <td>layout_constraintTag</td>
 * <td>a tagging string to identify the type of object</td>
 * </tr>
 * </table>
 *
 *
 * <h2>Transform</h2>
 * <table summary="Variant attributes" >
 * <tr>
 * <td>android:elevation</td>
 * <td>base z depth of the view.</td>
 * </tr>
 * <tr>
 * <td>android:rotation</td>
 * <td>rotation of the view, in degrees.</td>
 * </tr>
 * <tr>
 * <td>android:rotationX</td>
 * <td>rotation of the view around the x axis, in degrees.</td>
 * </tr>
 * <tr>
 * <td>android:rotationY</td>
 * <td>rotation of the view around the y axis, in degrees.</td>
 * </tr>
 * <tr>
 * <td>android:scaleX</td>
 * <td>scale of the view in the x direction</td>
 * </tr>
 * <tr>
 * <td>android:scaleY</td>
 * <td>scale of the view in the y direction.</td>
 * </tr>
 * <tr>
 * <td>android:translationX</td>
 * <td>translation in x of the view. This value is added post-layout to the  left
 * property of the view, which is set by its layout.</td>
 * </tr>
 * <tr>
 * <td>android:translationY</td>
 * <td>translation in y of the view. This value is added post-layout to th e top
 * property of the view, which is set by its layout</td>
 * </tr>
 * <tr>
 * <td>android:translationZ</td>
 * <td>translation in z of the view. This value is added to its elevation.</td>
 * </tr>
 * </table>
 *
 *
 * <h2>Motion</h2>
 * <table summary="Variant attributes" >
 * <tr>
 * <td>transitionEasing</td>
 * <td>Defines an acceleration curve.</td>
 * </tr>
 * <tr>
 * <td>pathMotionArc</td>
 * <td>Says the object should move in a quarter ellipse unless the motion is vertical or horizontal</td>
 * </tr>
 * <tr>
 * <td>motionPathRotate</td>
 * <td>set the rotation to the path of the object + this angle.</td>
 * </tr>
 * <tr>
 * <td>drawPath</td>
 * <td>Debugging utility to draw the motion of the path</td>
 * </tr>
 * </table>
 *
 *
 * <h2>CustomAttribute</h2>
 * <table summary="Variant attributes" >
 * <tr>
 * <td>attributeName</td>
 * <td>The name of the attribute. Case sensitive. ( MyAttr will look for method setMyAttr(...)</td>
 * </tr>
 * <tr>
 * <td>customColorValue</td>
 * <td>The value is a color looking setMyAttr(int )</td>
 * </tr>
 * <tr>
 * <td>customIntegerValue</td>
 * <td>The value is an integer looking setMyAttr(int )</td>
 * </tr>
 * <tr>
 * <td>customFloatValue</td>
 * <td>The value is a float looking setMyAttr(float )</td>
 * </tr>
 * <tr>
 * <td>customStringValue</td>
 * <td>The value is a String looking setMyAttr(String )</td>
 * </tr>
 * <tr>
 * <td>customDimension</td>
 * <td>The value is a dimension looking setMyAttr(float )</td>
 * </tr>
 * <tr>
 * <td>customBoolean</td>
 * <td>The value is true or false looking setMyAttr(boolean )</td>
 * </tr>
 * </table>
 *
 * <p>
 * <p>
 * <h2>KeyFrameSet</h2>
 * <p> This is the container for a collection of Key objects (such as KeyPosition) which provide
 * information about how the views should move </p>
 * <table summary="StateSet tags & attributes">
 * <tr>
 * <td>{@code <KeyPosition>}</td>
 * <td>Controls the layout position during animation</td>
 * </tr>
 * <tr>
 * <td>{@code <KeyAttribute>}</td>
 * <td>Controls the post layout properties during animation</td>
 * </tr>
 * <tr>
 * <td>{@code <KeyCycle>}</td>
 * <td>Controls oscillations with respect to position of post layout properties during animation</td>
 * </tr>
 * <tr>
 * <td>{@code <KeyTimeCycle>}</td>
 * <td>Controls oscillations with respect to time of post layout properties during animation</td>
 * </tr>
 * <tr>
 * <td>{@code <KeyTrigger>}</td>
 * <td>trigger callbacks into code at fixed point during the animation</td>
 * </tr>
 * </table>
 *
 * <p>
 * <h2>KeyPosition</h2>
 * <table summary="KeyPosition attributes">
 * <tr>
 * <td>motionTarget</td>
 * <td>Id of the View or a regular expression to match layout_ConstraintTag</td>
 * </tr>
 * <tr>
 * <td>framePosition</td>
 * <td>The point along the interpolation 0 = start 100 = end</td>
 * </tr
 * <tr>
 * <td>transitionEasing</td>
 * <td>define an easing curve to be used when animating from this point (e.g. curve(1.0,0,0, 1.0))
 * or key words {standard | accelerate | decelerate | linear }
 * </td>
 * </tr>
 * <tr>
 * <td>pathMotionArc</td>
 * <td>The path will move in arc (quarter ellipses)
 * key words {startVertical | startHorizontal | flip | none }</td>
 * </tr>
 * <tr>
 * <td>keyPositionType</td>
 * <td>how this keyframe's deviation for linear path is calculated {deltaRelative | pathRelative|parentRelative}</td>
 * </tr>
 * <tr>
 * <td>percentX</td>
 * <td>(float) percent distance from start to end along X axis (deltaRelative) or along the path in pathRelative</td>
 * </tr>
 * <tr>
 * <td>percentY</td>
 * <td>(float) Percent distance from start to end along Y axis (deltaRelative) or perpendicular to path in pathRelative</td>
 * </tr>
 * <tr>
 * <td>percentWidth</td>
 * <td>(float) Percent of change in the width. Note if the width does not change this has no effect.This overrides sizePercent.</td>
 * </tr>
 * <tr>
 * <td>percentHeight</td>
 * <td>(float) Percent of change in the width. Note if the width does not change this has no effect.This overrides sizePercent.</td>
 * </tr>
 * <tr>
 * <td>curveFit</td>
 * <td>path is traced</td>
 * </tr>
 * <tr>
 * <td>drawPath</td>
 * <td>Draw the path of the objects layout takes useful for debugging</td>
 * </tr>
 * <tr>
 * <td>sizePercent</td>
 * <td>If the view changes size this controls how growth of the  size.
 * (for fixed size objects use KeyAttributes scaleX/X)</td>
 * </tr>
 * <tr>
 * <td>curveFit</td>
 * <td>selects a path based on straight lines or a path based on a monotonic spline {linear|spline}</td>
 * </tr>
 * </table>
 *
 * <p>
 * <p>
 * <h2>KeyAttribute</h2>
 * <table summary="KeyAttribute attributes">
 * <tr>
 * <td>motionTarget</td>
 * <td>Id of the View or a regular expression to match layout_ConstraintTag</td>
 * </tr>
 * <tr>
 * <td>framePosition</td>
 * <td>The point along the interpolation 0 = start 100 = end</td>
 * </tr>
 * <tr>
 * <td>curveFit</td>
 * <td>selects a path based on straight lines or a path based on a monotonic spline {linear|spline}</td>
 * </tr>
 * <tr>
 * <td>transitionEasing</td>
 * <td>Define an easing curve to be used when animating from this point (e.g. curve(1.0,0,0, 1.0))
 * or key words {standard | accelerate | decelerate | linear }
 * </td>
 * </tr>
 * <tr>
 * <td>transitionPathRotate</td>
 * <td>(float) rotate object relative to path taken</td>
 * </tr>
 * <tr>
 * <td>drawPath</td>
 * <td>draw the path the layout will animate animate</td>
 * </tr>
 * <tr>
 * <td>motionProgress</td>
 * <td>call method setProgress(float) on this  view
 * (used to talk to nested ConstraintLayouts etc.)</td>
 * </tr>
 * <tr>
 * <td>[standard view attributes]</td>
 * <td>A collection of post layout view attributes see below</td>
 * </tr>
 * <tr>
 * <p>
 * <tr>
 * <td>{@code <CustomAttribute> }</td>
 * <td>call a set"name" method via reflection</td>
 * </tr>
 * </table>
 *
 * <h2>CustomAttribute</h2>
 * <table summary="Variant attributes" >
 * <tr>
 * <td>attributeName</td>
 * <td>The name of the attribute. Case sensitive. ( MyAttr will look for method setMyAttr(...)</td>
 * </tr>
 * <tr>
 * <td>customColorValue</td>
 * <td>The value is a color looking setMyAttr(int )</td>
 * </tr>
 * <tr>
 * <td>customIntegerValue</td>
 * <td>The value is an integer looking setMyAttr(int )</td>
 * </tr>
 * <tr>
 * <td>customFloatValue</td>
 * <td>The value is a float looking setMyAttr(float )</td>
 * </tr>
 * <tr>
 * <td>customStringValue</td>
 * <td>The value is a String looking setMyAttr(String )</td>
 * </tr>
 * <tr>
 * <td>customDimension</td>
 * <td>The value is a dimension looking setMyAttr(float )</td>
 * </tr>
 * <tr>
 * <td>customBoolean</td>
 * <td>The value is true or false looking setMyAttr(boolean )</td>
 * </tr>
 * </table>
 *
 * </p>
 * <p>
 * <h2>KeyCycle</h2>
 * <table summary="Constraint attributes">
 * <tr>
 * <td>motionTarget</td>
 * <td>Id of the View or a regular expression to match layout_ConstraintTag</td>
 * </tr>
 * <tr>
 * <td>framePosition</td>
 * <td>The point along the interpolation 0 = start 100 = end</td>
 * </tr>
 * <tr>
 * <td>[Standard View attributes]</td>
 * <td>A collection of view attributes supported by the system (see below)</td>
 * </tr>
 * <tr>
 * <td>waveShape</td>
 * <td>The shape of the wave to generate {sin|square|triangle|sawtooth|reverseSawtooth|cos|bounce}</td>
 * </tr>
 * <tr>
 * <td>wavePeriod</td>
 * <td>The number of cycles to loop near this region</td>
 * </tr>
 * <tr>
 * <td>waveOffset</td>
 * <td>offset value added to the attribute</td>
 * </tr>
 * <tr>
 * <td>transitionPathRotate</td>
 * <td>Cycles applied to rotation relative to the path the view is travelling</td>
 * </tr>
 * <tr>
 * <td>progress</td>
 * <td>call method setProgress(float) on this  view
 * (used to talk to nested ConstraintLayouts etc.)</td>
 * </tr>
 * <tr>
 * <td>{@code <CustomAttribute> }</td>
 * <td>call a set"name" method via reflection (limited to floats)</td>
 * </tr>
 * </table>
 *
 * <h2>CustomAttribute</h2>
 * <table summary="Variant attributes" >
 * <tr>
 * <td>attributeName</td>
 * <td>The name of the attribute. Case sensitive. ( MyAttr will look for method setMyAttr(...)</td>
 * </tr>
 * <tr>
 * <tr>
 * <td>customFloatValue</td>
 * <td>The value is a float looking setMyAttr(float )</td>
 * </tr>
 * <tr>
 * </table>
 *
 * <h2>KeyTimeCycle</h2>
 * <table summary="Constraint attributes">
 * <tr>
 * <td>motionTarget</td>
 * <td>Id of the View or a regular expression to match layout_ConstraintTag</td>
 * </tr>
 * <tr>
 * <td>framePosition</td>
 * <td>The point along the interpolation 0 = start 100 = end</td>
 * </tr>
 * <tr>
 * <td>[Standard View attributes]</td>
 * <td>A collection of view attributes supported by the system (see below)</td>
 * </tr>
 * <tr>
 * <td>waveShape</td>
 * <td>The shape of the wave to generate {sin|square|triangle|sawtooth|reverseSawtooth|cos|bounce}</td>
 * </tr>
 * <tr>
 * <td>wavePeriod</td>
 * <td>The number of cycles per second</td>
 * </tr>
 * <tr>
 * <td>waveOffset</td>
 * <td>offset value added to the attribute</td>
 * </tr>
 * <tr>
 * <td>transitionPathRotate</td>
 * <td>Cycles applied to rotation relative to the path the view is travelling</td>
 * </tr>
 * <tr>
 * <td>progress</td>
 * <td>call method setProgress(float) on this  view
 * (used to talk to nested ConstraintLayouts etc.)</td>
 * </tr>
 * <tr>
 * <td>{@code <CustomAttribute> }</td>
 * <td>call a set"name" method via reflection (limited to floats)</td>
 * </tr>
 * </table>
 *
 * <h2>CustomAttribute</h2>
 * <table summary="Variant attributes" >
 * <tr>
 * <td>attributeName</td>
 * <td>The name of the attribute. Case sensitive. ( MyAttr will look for method setMyAttr(...)</td>
 * </tr>
 * <tr>
 * <tr>
 * <td>customFloatValue</td>
 * <td>The value is a float looking setMyAttr(float )</td>
 * </tr>
 * <tr>
 * </table>
 *
 * <h2>KeyTrigger</h2>
 * <table summary="KeyTrigger attributes">
 * <tr>
 * <td>motionTarget</td>
 * <td>Id of the View or a regular expression to match layout_ConstraintTag</td>
 * </tr>
 * <tr>
 * <td>framePosition</td>
 * <td>The point along the interpolation 0 = start 100 = end</td>
 * </tr
 * <tr>
 * <td>onCross</td>
 * <td>(method name) on crossing this position call this methods on the t arget
 * </td>
 * </tr>
 * <tr>
 * <td>onPositiveCross</td>
 * <td>(method name) on forward crossing of the framePosition call this methods on the target</td>
 * </tr>
 * <tr>
 * <td>onNegativeCross/td>
 * <td>(method name) backward crossing of the framePosition call this methods on the target</td>
 * </tr>
 * <tr>
 * <td>viewTransitionOnCross</td>
 * <td>(ViewTransition Id) start a NoState view transition on crossing or hitting t arget
 * </td>
 * </tr>
 * <tr>
 * <td>viewTransitionOnPositiveCross</td>
 * <td>(ViewTransition Id) start a NoState view transition forward crossing of the framePosition or entering target</td>
 * </tr>
 * <tr>
 * <td>viewTransitionOnNegativeCross/td>
 * <td>(ViewTransition Id) start a NoState view transition backward crossing of the framePosition or leaving target</td>
 * </tr>
 * <tr>
 * <td>triggerSlack</td>
 * <td>(float) do not call trigger again if the framePosition has not moved this fraction away from the trigger point</td>
 * </tr>
 * <tr>
 * <td>triggerId</td>
 * <td>(id) call the TransitionListener with this trigger id</td>
 * </tr>
 * <tr>
 * <td>motion_postLayoutCollision</td>
 * <td>Define motion pre or post layout. Post layout is more expensive but captures KeyAttributes or KeyCycle motions.</td>
 * </tr>
 * <tr>
 * <td>motion_triggerOnCollision</td>
 * <td>(id) Trigger if the motionTarget collides with the other motionTarget</td>
 * </tr>
 * </table>
 *
 * </p>
 * <p>
 * <h2>Standard attributes</h2>
 * <table summary="Constraint attributes">
 * <tr>
 * <td>android:visibility</td>
 * <td>Android view attribute that</td>
 * </tr>
 * <tr>
 * <td>android:alpha</td>
 * <td>Android view attribute that</td>
 * </tr>
 * <tr>
 * <td>android:elevation</td>
 * <td>base z depth of the view.</td>
 * </tr>
 * <tr>
 * <td>android:rotation</td>
 * <td>rotation of the view, in degrees.</td>
 * </tr>
 * <tr>
 * <td>android:rotationX</td>
 * <td>rotation of the view around the x axis, in degrees.</td>
 * </tr>
 * <tr>
 * <td>android:rotationY</td>
 * <td>rotation of the view around the y axis, in degrees.</td>
 * </tr>
 * <tr>
 * <td>android:scaleX</td>
 * <td>scale of the view in the x direction.</td>
 * </tr>
 * <tr>
 * <td>android:scaleY</td>
 * <td>scale of the view in the y direction.</td>
 * </tr>
 * <tr>
 * <td>android:translationX</td>
 * <td>translation in x of the view.</td>
 * </tr>
 * <tr>
 * <td>android:translationY</td>
 * <td>translation in y of the view.</td>
 * </tr>
 * <tr>
 * <td>android:translationZ</td>
 * <td>translation in z of the view.</td>
 * </tr>
 * <p>
 * </table>
 *
 * </p>
 */
public class MotionLayout extends ConstraintLayout implements
        androidx.core.view.NestedScrollingParent3 {

    public static final int TOUCH_UP_COMPLETE = 0;
    public static final int TOUCH_UP_COMPLETE_TO_START = 1;
    public static final int TOUCH_UP_COMPLETE_TO_END = 2;
    public static final int TOUCH_UP_STOP = 3;
    public static final int TOUCH_UP_DECELERATE = 4;
    public static final int TOUCH_UP_DECELERATE_AND_COMPLETE = 5;

    static final String TAG = "MotionLayout";
    private final static boolean DEBUG = false;

    public static boolean IS_IN_EDIT_MODE;

    MotionScene mScene;
    Interpolator mInterpolator;
    Interpolator mProgressInterpolator = null;
    float mLastVelocity = 0;
    private int mBeginState = UNSET;
    int mCurrentState = UNSET;
    private int mEndState = UNSET;
    private int mLastWidthMeasureSpec = 0;
    private int mLastHeightMeasureSpec = 0;
    private boolean mInteractionEnabled = true;

    HashMap<View, MotionController> mFrameArrayList = new HashMap<>();

    private long mAnimationStartTime = 0;
    private float mTransitionDuration = 1f;
    float mTransitionPosition = 0.0f;
    float mTransitionLastPosition = 0.0f;
    private long mTransitionLastTime;
    float mTransitionGoalPosition = 0.0f;
    private boolean mTransitionInstantly;
    boolean mInTransition = false;
    boolean mIndirectTransition = false;
    private TransitionListener mTransitionListener;
    private float lastPos;
    private float lastY;
    public static final int DEBUG_SHOW_NONE = 0;
    public static final int DEBUG_SHOW_PROGRESS = 1;
    public static final int DEBUG_SHOW_PATH = 2;
    int mDebugPath = 0;
    // variable used in painting the debug
    static final int MAX_KEY_FRAMES = 50;
    DevModeDraw mDevModeDraw;
    private boolean mTemporalInterpolator = false;
    private StopLogic mStopLogic = new StopLogic();
    private DecelerateInterpolator mDecelerateLogic = new DecelerateInterpolator();

    private DesignTool mDesignTool;

    boolean firstDown = true;

    int mOldWidth;
    int mOldHeight;
    int mLastLayoutWidth;
    int mLastLayoutHeight;

    boolean mUndergoingMotion = false;
    float mScrollTargetDX;
    float mScrollTargetDY;
    long mScrollTargetTime;
    float mScrollTargetDT;
    private boolean mKeepAnimating = false;

    private ArrayList<MotionHelper> mOnShowHelpers = null;
    private ArrayList<MotionHelper> mOnHideHelpers = null;
    private ArrayList<MotionHelper> mDecoratorsHelpers = null;
    private ArrayList<TransitionListener> mTransitionListeners = null;
    private int mFrames = 0;
    private long mLastDrawTime = -1;
    private float mLastFps = 0;
    private int mListenerState = 0;
    private float mListenerPosition = 0.0f;
    boolean mIsAnimating = false;

    public final static int VELOCITY_POST_LAYOUT = 0;
    public final static int VELOCITY_LAYOUT = 1;
    public final static int VELOCITY_STATIC_POST_LAYOUT = 2;
    public final static int VELOCITY_STATIC_LAYOUT = 3;

    protected boolean mMeasureDuringTransition = false;
    int mStartWrapWidth;
    int mStartWrapHeight;
    int mEndWrapWidth;
    int mEndWrapHeight;
    int mWidthMeasureMode;
    int mHeightMeasureMode;
    float mPostInterpolationPosition;
    private KeyCache mKeyCache = new KeyCache();
    private boolean mInLayout = false;
    private StateCache mStateCache;
    private Runnable mOnComplete = null;
    private int[] mScheduledTransitionTo = null;
    int mScheduledTransitions = 0;
    private boolean mInRotation = false;
    int mRotatMode = 0;
    HashMap<View, ViewState> mPreRotate = new HashMap<>();
    private int mPreRotateWidth;
    private int mPreRotateHeight;
    private int mPreviouseRotation;
    Rect mTempRect = new Rect();

    MotionController getMotionController(int mTouchAnchorId) {
        return mFrameArrayList.get(findViewById(mTouchAnchorId));
    }

    enum TransitionState {
        UNDEFINED,
        SETUP,
        MOVING,
        FINISHED;
    };

    TransitionState mTransitionState = TransitionState.UNDEFINED;
    private static final float EPSILON = 0.00001f;

    public MotionLayout(@NonNull Context context) {
        super(context);
        init(null);
    }

    public MotionLayout(@NonNull Context context, @Nullable AttributeSet attrs) {
        super(context, attrs);
        init(attrs);
    }

    public MotionLayout(@NonNull Context context, @Nullable AttributeSet attrs, int defStyleAttr) {
        super(context, attrs, defStyleAttr);
        init(attrs);
    }

    /**
     * Subclasses can override to define testClasses
     *
     * @return
     */
    protected long getNanoTime() {
        return System.nanoTime();
    }

    /**
     * Subclasses can override to build test frameworks
     *
     * @return
     */
    protected MotionTracker obtainVelocityTracker() {
        return MyTracker.obtain();
    }

    public void enableTransition(int transitionID, boolean enable) {
        MotionScene.Transition t = getTransition(transitionID);
        if (enable) {
            t.setEnabled(true);
            return;
        } else {
            if (t == mScene.mCurrentTransition) { // disabling current transition
                List<MotionScene.Transition> transitions = mScene.getTransitionsWithState(mCurrentState);
                for (MotionScene.Transition transition : transitions) {
                    if (transition.isEnabled()) {
                        mScene.mCurrentTransition = transition;
                        break;
                    }
                }
            }
            t.setEnabled(false);
        }
    }

    /**
     * Subclasses can override to build test frameworks
     *
     * @return
     */
    protected interface MotionTracker {
        public void recycle();

        public void clear();

        public void addMovement(MotionEvent event);

        public void computeCurrentVelocity(int units);

        public void computeCurrentVelocity(int units, float maxVelocity);

        public float getXVelocity();

        public float getYVelocity();

        public float getXVelocity(int id);

        public float getYVelocity(int id);
    }

    void setState(TransitionState newState) {
        if (newState == TransitionState.FINISHED && mCurrentState == UNSET) {
            return;
        }
        TransitionState oldState = mTransitionState;
        mTransitionState = newState;

        if (oldState == TransitionState.MOVING && newState == TransitionState.MOVING) {
            fireTransitionChange();
        }
        switch (oldState) {
            case UNDEFINED:
            case SETUP:
                if (newState == TransitionState.MOVING) {
                    fireTransitionChange();
                }
                if (newState == TransitionState.FINISHED) {
                    fireTransitionCompleted();
                }
                break;
            case MOVING:
                if (newState == TransitionState.FINISHED) {
                    fireTransitionCompleted();
                }
                break;
            case FINISHED:
                break;
        }
    }

    private static class MyTracker implements MotionTracker {
        VelocityTracker tracker;
        private static MyTracker me = new MyTracker();

        public static MyTracker obtain() {
            me.tracker = VelocityTracker.obtain();
            return me;
        }

        @Override
        public void recycle() {
            if (tracker != null) {
                tracker.recycle();
                tracker = null; // not allowed to call after recycle
            }
        }

        @Override
        public void clear() {
            if (tracker != null) {
                tracker.clear();
            }
        }

        @Override
        public void addMovement(MotionEvent event) {
            if (tracker != null) {
                tracker.addMovement(event);
            }
        }

        @Override
        public void computeCurrentVelocity(int units) {
            if (tracker != null) {
                tracker.computeCurrentVelocity(units);
            }
        }

        @Override
        public void computeCurrentVelocity(int units, float maxVelocity) {
            if (tracker != null) {
                tracker.computeCurrentVelocity(units, maxVelocity);
            }
        }

        @Override
        public float getXVelocity() {
            if (tracker != null) {
                return tracker.getXVelocity();
            }
            return 0;
        }

        @Override
        public float getYVelocity() {
            if (tracker != null) {
                return tracker.getYVelocity();
            }
            return 0;
        }

        @Override
        public float getXVelocity(int id) {
            if (tracker != null) {
                return tracker.getXVelocity(id);
            }
            return 0;
        }

        @Override
        public float getYVelocity(int id) {
            if (tracker != null) {
                return getYVelocity(id);
            }
            return 0;
        }
    }

    /**
     * Set a transition explicitly between two constraint sets
     *
     * @param beginId the id of the start constraint set
     * @param endId   the id of the end constraint set
     */
    public void setTransition(int beginId, int endId) {
        if (!isAttachedToWindow()) {
            if (mStateCache == null) {
                mStateCache = new StateCache();
            }
            mStateCache.setStartState(beginId);
            mStateCache.setEndState(endId);
            return;
        }

        if (mScene != null) {
            mBeginState = beginId;
            mEndState = endId;
            if (DEBUG) {
                Log.v(TAG, Debug.getLocation() + " setTransition " +
                        Debug.getName(getContext(), beginId) + " -> " +
                        Debug.getName(getContext(), endId));
            }
            mScene.setTransition(beginId, endId);
            mModel.initFrom(mLayoutWidget, mScene.getConstraintSet(beginId), mScene.getConstraintSet(endId));
            rebuildScene();
            mTransitionLastPosition = 0;
            transitionToStart();
        }
    }

    /**
     * Set a transition explicitly to a Transition that has an ID
     * The transition must have been named with android:id=...
     *
     * @param transitionId the id to set
     */
    public void setTransition(int transitionId) {
        if (mScene != null) {
            MotionScene.Transition transition = getTransition(transitionId);
            int current = mCurrentState;
            mBeginState = transition.getStartConstraintSetId();
            mEndState = transition.getEndConstraintSetId();

            if (!isAttachedToWindow()) {
                if (mStateCache == null) {
                    mStateCache = new StateCache();
                }
                mStateCache.setStartState(mBeginState);
                mStateCache.setEndState(mEndState);
                return;
            }

            if (DEBUG) {
                Log.v(TAG, Debug.getLocation() + " setTransition " +
                        Debug.getName(getContext(), mBeginState) + " -> " +
                        Debug.getName(getContext(), mEndState) +
                        "   current=" + Debug.getName(getContext(), mCurrentState));
            }

            float pos = Float.NaN;
            if (mCurrentState == mBeginState) {
                pos = 0;
            } else if (mCurrentState == mEndState) {
                pos = 1;
            }
            mScene.setTransition(transition);
            mModel.initFrom(mLayoutWidget, mScene.getConstraintSet(mBeginState), mScene.getConstraintSet(mEndState));
            rebuildScene();

            if (mTransitionLastPosition != pos) {
                // If the last drawn position isn't the same, we might have to make sure we apply the
                // corresponding constraintset.
                if (pos == 0) {
                    mScene.getConstraintSet(mBeginState).applyTo(this);
                } else if (pos == 1) {
                    mScene.getConstraintSet(mEndState).applyTo(this);
                }
            }

            mTransitionLastPosition = Float.isNaN(pos) ? 0 : pos;

            if (Float.isNaN(pos)) {
                Log.v(TAG, Debug.getLocation() + " transitionToStart ");
                transitionToStart();
            } else {
                setProgress(pos);
            }
        }
    }

    protected void setTransition(MotionScene.Transition transition) {
        mScene.setTransition(transition);
        setState(TransitionState.SETUP);
        if (mCurrentState == mScene.getEndId()) {
            mTransitionLastPosition = 1.0f;
            mTransitionPosition = 1.0f;
            mTransitionGoalPosition = 1;
        } else {
            mTransitionLastPosition = 0;
            mTransitionPosition = 0f;
            mTransitionGoalPosition = 0;
        }
        mTransitionLastTime = (transition.isTransitionFlag(TRANSITION_FLAG_FIRST_DRAW)) ? -1 : getNanoTime();
        if (DEBUG) {
            Log.v(TAG, Debug.getLocation() + "  new mTransitionLastPosition = " + mTransitionLastPosition + "");
            Log.v(TAG, Debug.getLocation() + " setTransition was " + Debug.getName(getContext(), mBeginState) + " -> " + Debug.getName(getContext(), mEndState));
        }
        int newBeginState = mScene.getStartId();
        int newEndState = mScene.getEndId();
        if (newBeginState == mBeginState && newEndState == mEndState) {
            return;
        }
        mBeginState = newBeginState;
        mEndState = newEndState;
        mScene.setTransition(mBeginState, mEndState);

        if (DEBUG) {
            Log.v(TAG, Debug.getLocation() + " setTransition now " + Debug.getName(getContext(), mBeginState) + " -> " + Debug.getName(getContext(), mEndState));
        }

        mModel.initFrom(mLayoutWidget, mScene.getConstraintSet(mBeginState), mScene.getConstraintSet(mEndState));
        mModel.setMeasuredId(mBeginState, mEndState);
        mModel.reEvaluateState();

        rebuildScene();
    }

    /**
     * This overrides ConstraintLayout and only accepts a MotionScene.
     *
     * @param motionScene The resource id, or 0 to reset the MotionScene.
     */
    @Override
    public void loadLayoutDescription(int motionScene) {
        if (motionScene != 0) {
            try {
                mScene = new MotionScene(getContext(), this, motionScene);
                if (Build.VERSION.SDK_INT < Build.VERSION_CODES.KITKAT || isAttachedToWindow()) {
                    mScene.readFallback(this);
                    mModel.initFrom(mLayoutWidget, mScene.getConstraintSet(mBeginState), mScene.getConstraintSet(mEndState));
                    rebuildScene();
                    mScene.setRtl(isRtl());
                }
            } catch (Exception ex) {
                throw new IllegalArgumentException("unable to parse MotionScene file", ex);
            }
        } else {
            mScene = null;
        }
    }

    /**
     * Returns true if the provided view is currently attached to a window.
     */
    @Override
    public boolean isAttachedToWindow() {
        if (Build.VERSION.SDK_INT >= Build.VERSION_CODES.KITKAT) {
            return super.isAttachedToWindow();
        }
        return getWindowToken() != null;
    }

    /**
     * Set the State of the Constraint layout. Causing it to load a particular ConstraintSet.
     * for states with variants the variant with matching width and height constraintSet will be chosen
     *
     * @param id           set the state width and height
     * @param screenWidth
     * @param screenHeight
     */
    @Override
    public void setState(int id, int screenWidth, int screenHeight) {
        setState(TransitionState.SETUP);
        mCurrentState = id;
        mBeginState = UNSET;
        mEndState = UNSET;
        if (mConstraintLayoutSpec != null) {
            mConstraintLayoutSpec.updateConstraints(id, screenWidth, screenHeight);
        } else if (mScene != null) {
            mScene.getConstraintSet(id).applyTo(this);
        }
    }

    /**
     * Set the transition position between 0 an 1
     *
     * @param pos
     */
    public void setInterpolatedProgress(float pos) {
        if (mScene != null) {
            setState(TransitionState.MOVING);
            Interpolator interpolator = mScene.getInterpolator();
            if (interpolator != null) {
                setProgress(interpolator.getInterpolation(pos));
                return;
            }
        }
        setProgress(pos);
    }

    /**
     * Set the transition position between 0 an 1
     *
     * @param pos
     * @param velocity
     */
    public void setProgress(float pos, float velocity) {
        if (!isAttachedToWindow()) {
            if (mStateCache == null) {
                mStateCache = new StateCache();
            }
            mStateCache.setProgress(pos);
            mStateCache.setVelocity(velocity);
            return;
        }
        setProgress(pos);
        setState(TransitionState.MOVING);
        mLastVelocity = velocity;
        animateTo(1);
    }

    /////////////////////// use to cache the state
    class StateCache {
        float mProgress = Float.NaN;
        float mVelocity = Float.NaN;
        int startState = UNSET;
        int endState = UNSET;
        final String KeyProgress = "motion.progress";
        final String KeyVelocity = "motion.velocity";
        final String KeyStartState = "motion.StartState";
        final String KeyEndState = "motion.EndState";

        void apply() {
            if (this.startState != UNSET || this.endState != UNSET) {
                if (this.startState == UNSET) {
                    transitionToState(endState);
                } else if (this.endState == UNSET) {
                    setState(this.startState, -1, -1);
                } else {
                    setTransition(startState, endState);
                }
                setState(TransitionState.SETUP);
            }
            if (Float.isNaN(this.mVelocity)) {
                if (Float.isNaN(this.mProgress)) {
                    return;
                }
                MotionLayout.this.setProgress(this.mProgress);
                return;
            }
            MotionLayout.this.setProgress(this.mProgress, mVelocity);
            this.mProgress = Float.NaN;
            this.mVelocity = Float.NaN;
            this.startState = UNSET;
            this.endState = UNSET;
        }

        public Bundle getTransitionState() {
            Bundle bundle = new Bundle();
            bundle.putFloat(KeyProgress, this.mProgress);
            bundle.putFloat(KeyVelocity, this.mVelocity);
            bundle.putInt(KeyStartState, this.startState);
            bundle.putInt(KeyEndState, this.endState);
            return bundle;
        }

        public void setTransitionState(Bundle bundle) {
            this.mProgress = bundle.getFloat(KeyProgress);
            this.mVelocity = bundle.getFloat(KeyVelocity);
            this.startState = bundle.getInt(KeyStartState);
            this.endState = bundle.getInt(KeyEndState);
        }

        public void setProgress(float progress) {
            this.mProgress = progress;
        }

        public void setEndState(int endState) {
            this.endState = endState;
        }

        public void setVelocity(float mVelocity) {
            this.mVelocity = mVelocity;
        }

        public void setStartState(int startState) {
            this.startState = startState;
        }

        public void recordState() {
            endState = MotionLayout.this.mEndState;
            startState = MotionLayout.this.mBeginState;
            mVelocity = MotionLayout.this.getVelocity();
            mProgress = MotionLayout.this.getProgress();
        }
    }

    /**
     * @return bundle containing start and end state
     */
    public void setTransitionState(Bundle bundle) {
        if (mStateCache == null) {
            mStateCache = new StateCache();
        }
        mStateCache.setTransitionState(bundle);
        if (isAttachedToWindow()) {
            mStateCache.apply();
        }
    }

    /**
     * @return bundle containing start and end state
     */
    public Bundle getTransitionState() {
        if (mStateCache == null) {
            mStateCache = new StateCache();
        }
        mStateCache.recordState();
        return mStateCache.getTransitionState();
    }

    /**
     * Set the transition position between 0 an 1
     *
     * @param pos the position in the transition from 0...1
     */
    public void setProgress(float pos) {
        if (pos < 0.0f || pos > 1.0f) {
            Log.w(TAG, "Warning! Progress is defined for values between 0.0 and 1.0 inclusive");
        }
        if (!isAttachedToWindow()) {
            if (mStateCache == null) {
                mStateCache = new StateCache();
            }
            mStateCache.setProgress(pos);
            return;
        }
        if (DEBUG) {
            String str = getContext().getResources().getResourceName(mBeginState) + " -> ";
            str += getContext().getResources().getResourceName(mEndState) + ":" + getProgress();
            Log.v(TAG, Debug.getLocation() + " > " + str);
            Debug.logStack(TAG, " Progress = " + pos, 3);
        }

        if (pos <= 0f) {
            if (mTransitionLastPosition == 1.0f && mCurrentState == mEndState) {
                setState(TransitionState.MOVING); // fire a transient moving as jumping start to end
            }

            mCurrentState = mBeginState;
            if (mTransitionLastPosition == 0.0f) {
                setState(TransitionState.FINISHED);
            }
        } else if (pos >= 1.0f) {
            if (mTransitionLastPosition == 0.0f && mCurrentState == mBeginState) {
                setState(TransitionState.MOVING); // fire a transient moving as jumping end to start
            }

            mCurrentState = mEndState;
            if (mTransitionLastPosition == 1.0f) {
                setState(TransitionState.FINISHED);
            }
        } else {
            mCurrentState = UNSET;
            setState(TransitionState.MOVING);
        }

        if (mScene == null) {
            return;
        }

        mTransitionInstantly = true;
        mTransitionGoalPosition = pos;
        mTransitionPosition = pos;
        mTransitionLastTime = -1;
        mAnimationStartTime = -1;
        mInterpolator = null;

        mInTransition = true;
        invalidate();
    }

    /**
     * Create a transition view for every view
     */
    private void setupMotionViews() {
        int n = getChildCount();

        mModel.build();
        mInTransition = true;
        SparseArray<MotionController> controllers = new SparseArray<>();
        for (int i = 0; i < n; i++) {
            View child = getChildAt(i);
            controllers.put(child.getId(), mFrameArrayList.get(child));
        }
        int layoutWidth = getWidth();
        int layoutHeight = getHeight();
        int arc = mScene.gatPathMotionArc();
        if (arc != UNSET) {
            for (int i = 0; i < n; i++) {
                MotionController motionController = mFrameArrayList.get(getChildAt(i));
                if (motionController != null) {
                    motionController.setPathMotionArc(arc);
                }
            }
        }

        SparseBooleanArray sparseBooleanArray = new SparseBooleanArray();
        int[] depends = new int[mFrameArrayList.size()];
          int count = 0;
         for (int i = 0; i < n; i++) {
            View view = getChildAt(i);
            MotionController motionController = mFrameArrayList.get(view);
            if (motionController.getAnimateRelativeTo() != UNSET) {
                sparseBooleanArray.put( motionController.getAnimateRelativeTo(),true);
                depends[count++]=motionController.getAnimateRelativeTo();
            }
        }
         if (mDecoratorsHelpers != null) {
             for (int i = 0; i < count; i++) {
                 MotionController motionController = mFrameArrayList.get(findViewById(depends[i]));
                 if (motionController == null) {
                     continue;
                 }
                 mScene.getKeyFrames(motionController);
             }
             // Allow helpers to access all the motionControllers after
             for (MotionHelper mDecoratorsHelper : mDecoratorsHelpers) {
                 mDecoratorsHelper.onPreSetup(this, mFrameArrayList);
             }
             for (int i = 0; i < count; i++) {
                 MotionController motionController = mFrameArrayList.get(findViewById(depends[i]));
                 if (motionController == null) {
                     continue;
                 }
                 motionController.setup(layoutWidth, layoutHeight, mTransitionDuration, getNanoTime());

             }
         } else {
             for (int i = 0; i < count; i++) {
                 MotionController motionController = mFrameArrayList.get(findViewById(depends[i]));
                 if (motionController == null) {
                     continue;
                 }
                 mScene.getKeyFrames(motionController);
                 motionController.setup(layoutWidth, layoutHeight, mTransitionDuration, getNanoTime());

             }
         }
            // getMap the KeyFrames for each view
        for (int i = 0; i < n; i++) {
            View v = getChildAt(i);
            MotionController motionController = mFrameArrayList.get(v);
            if (sparseBooleanArray.get(v.getId())) {
                continue;
            }

                if (motionController != null) {
                mScene.getKeyFrames(motionController);
                motionController.setup(layoutWidth, layoutHeight, mTransitionDuration, getNanoTime());
            }
        }

        float stagger = mScene.getStaggered();
        if (stagger != 0.0f) {
            boolean flip = stagger < 0.0;
            boolean useMotionStagger = false;
            stagger = Math.abs(stagger);
            float min = Float.MAX_VALUE, max = -Float.MAX_VALUE;
            for (int i = 0; i < n; i++) {
                MotionController f = mFrameArrayList.get(getChildAt(i));
                if (!Float.isNaN(f.mMotionStagger)) {
                    useMotionStagger = true;
                    break;
                }
                float x = f.getFinalX();
                float y = f.getFinalY();
                float mdist = (flip) ? (y - x) : (y + x);
                min = Math.min(min, mdist);
                max = Math.max(max, mdist);
            }
            if (useMotionStagger) {
                min = Float.MAX_VALUE;
                max = -Float.MAX_VALUE;

                for (int i = 0; i < n; i++) {
                    MotionController f = mFrameArrayList.get(getChildAt(i));
                    if (!Float.isNaN(f.mMotionStagger)) {
                        min = Math.min(min, f.mMotionStagger);
                        max = Math.max(max, f.mMotionStagger);
                    }
                }
                for (int i = 0; i < n; i++) {
                    MotionController f = mFrameArrayList.get(getChildAt(i));
                    if (!Float.isNaN(f.mMotionStagger)) {

                        f.mStaggerScale = 1 / (1 - stagger);
                        if (flip) {
                            f.mStaggerOffset = stagger - stagger * ((max - f.mMotionStagger) / (max - min));
                        } else {
                            f.mStaggerOffset = stagger - stagger * (f.mMotionStagger - min) / (max - min);
                        }
                    }
                }
            } else {
                for (int i = 0; i < n; i++) {
                    MotionController f = mFrameArrayList.get(getChildAt(i));
                    float x = f.getFinalX();
                    float y = f.getFinalY();
                    float mdist = (flip) ? (y - x) : (y + x);
                    f.mStaggerScale = 1 / (1 - stagger);
                    f.mStaggerOffset = stagger - stagger * (mdist - (min)) / (max - (min));
                }
            }
        }
    }

    /**
     * @param touchUpMode     behavior on touch up, can be either:
     *                        <ul>
     *                        <li>TOUCH_UP_COMPLETE (default) : will complete the transition, picking up
     *                        automatically a correct velocity to do so</li>
     *                        <li>TOUCH_UP_STOP : will allow stopping mid-transition</li>
     *                        <li>TOUCH_UP_DECELERATE : will slowly decay, possibly past the transition (i.e.
     *                        it will do a hard stop if unmanaged)</li>
     *                        <li>TOUCH_UP_DECELERATE_AND_COMPLETE : will automatically pick between
     *                        TOUCH_UP_COMPLETE and TOUCH_UP_DECELERATE</li>
     *                        </ul>,
     *                        TOUCH_UP_STOP (will allow stopping
     * @param position        animate to given position
     * @param currentVelocity
     */
    public void touchAnimateTo(int touchUpMode, float position, float currentVelocity) {
        if (DEBUG) {
            Log.v(TAG, " " + Debug.getLocation() + " touchAnimateTo " + position + "   " + currentVelocity);
        }
        if (mScene == null) {
            return;
        }
        if (mTransitionLastPosition == position) {
            return;
        }

        mTemporalInterpolator = true;
        mAnimationStartTime = getNanoTime();
        mTransitionDuration = mScene.getDuration() / 1000f;

        mTransitionGoalPosition = position;
        mInTransition = true;

        switch (touchUpMode) {
            case TOUCH_UP_COMPLETE:
            case TOUCH_UP_COMPLETE_TO_START:
            case TOUCH_UP_COMPLETE_TO_END: {
                if (touchUpMode == TOUCH_UP_COMPLETE_TO_START) {
                    position = 0;
                } else if (touchUpMode == TOUCH_UP_COMPLETE_TO_END) {
                    position = 1;
                }
                mStopLogic.config(mTransitionLastPosition, position, currentVelocity,
                        mTransitionDuration, mScene.getMaxAcceleration(), mScene.getMaxVelocity());

                int currentState = mCurrentState; // TODO: we really should remove setProgress(), this is a temporary fix
                mTransitionGoalPosition = position;
                mCurrentState = currentState;
                mInterpolator = mStopLogic;
            }
            break;
            case TOUCH_UP_STOP: {
                // nothing to do
            }
            break;
            case TOUCH_UP_DECELERATE: {
                mDecelerateLogic.config(currentVelocity, mTransitionLastPosition, mScene.getMaxAcceleration());
                mInterpolator = mDecelerateLogic;
            }
            break;
            case TOUCH_UP_DECELERATE_AND_COMPLETE: {
                if (willJump(currentVelocity, mTransitionLastPosition, mScene.getMaxAcceleration())) {
                    mDecelerateLogic.config(currentVelocity, mTransitionLastPosition, mScene.getMaxAcceleration());
                    mInterpolator = mDecelerateLogic;
                } else {
                    mStopLogic.config(mTransitionLastPosition, position, currentVelocity,
                            mTransitionDuration, mScene.getMaxAcceleration(), mScene.getMaxVelocity());
                    mLastVelocity = 0;
                    int currentState = mCurrentState; // TODO: we really should remove setProgress(), this is a temporary fix
                    mTransitionGoalPosition = position;
                    mCurrentState = currentState;
                    mInterpolator = mStopLogic;
                }
            }
            break;
        }

        mTransitionInstantly = false;
        mAnimationStartTime = getNanoTime();
        invalidate();
    }

    private static boolean willJump(float velocity, float position, float maxAcceleration) {
        if (velocity > 0) {
            float time = velocity / maxAcceleration;
            float pos = velocity * time - (maxAcceleration * time * time) / 2;
            return (position + pos > 1);
        } else {
            float time = -velocity / maxAcceleration;
            float pos = velocity * time + (maxAcceleration * time * time) / 2;
            return (position + pos < 0);
        }
    }

    /**
     * Basic deceleration interpolator
     */
    class DecelerateInterpolator extends MotionInterpolator {
        float initalV = 0;
        float currentP = 0;
        float maxA;

        public void config(float velocity, float position, float maxAcceleration) {
            initalV = velocity;
            currentP = position;
            maxA = maxAcceleration;
        }

        @Override
        public float getInterpolation(float time) {
            if (initalV > 0) {
                if (initalV / maxA < time) {
                    time = initalV / maxA;
                }
                mLastVelocity = initalV - maxA * time;
                float pos = initalV * time - (maxA * time * time) / 2;
                return pos + currentP;
            } else {

                if (-initalV / maxA < time) {
                    time = -initalV / maxA;
                }
                mLastVelocity = initalV + maxA * time;
                float pos = initalV * time + (maxA * time * time) / 2;
                return pos + currentP;
            }
        }

        @Override
        public float getVelocity() {
            return mLastVelocity;
        }
    }

    /**
     * @param position animate to given position
     */
    void animateTo(float position) {
        if (DEBUG) {
            Log.v(TAG, " " + Debug.getLocation() + " ... animateTo(" + position + ") last:" + mTransitionLastPosition);
        }
        if (mScene == null) {
            return;
        }

        if (mTransitionLastPosition != mTransitionPosition && mTransitionInstantly) {
            // if we had a call from setProgress() but evaluate() didn't run,
            // the mTransitionLastPosition might not have been updated
            mTransitionLastPosition = mTransitionPosition;
        }

        if (mTransitionLastPosition == position) {
            return;
        }
        mTemporalInterpolator = false;
        float currentPosition = mTransitionLastPosition;
        mTransitionGoalPosition = position;
        mTransitionDuration = mScene.getDuration() / 1000f;
        setProgress(mTransitionGoalPosition);
        mInterpolator = null;
        mProgressInterpolator = mScene.getInterpolator();
        mTransitionInstantly = false;
        mAnimationStartTime = getNanoTime();
        mInTransition = true;
        mTransitionPosition = currentPosition;
        if (DEBUG) {
            Log.v(TAG, Debug.getLocation() + " mTransitionLastPosition = " + mTransitionLastPosition + " currentPosition =" + currentPosition);
        }
        mTransitionLastPosition = currentPosition;
        invalidate();
    }

    private void computeCurrentPositions() {
        final int n = getChildCount();
        for (int i = 0; i < n; i++) {
            View v = getChildAt(i);
            MotionController frame = mFrameArrayList.get(v);
            if (frame == null) {
                continue;
            }
            frame.setStartCurrentState(v);
        }
    }

    /**
     * Animate to the starting position of the current transition.
     * This will not work during on create as there is no transition
     * Transitions are only set up during onAttach
     */
    public void transitionToStart() {
        animateTo(0.0f);
    }

    /**
     * Animate to the ending position of the current transition.
     * This will not work during on create as there is no transition
     * Transitions are only set up during onAttach
     */
    public void transitionToEnd() {
        animateTo(1.0f);
        mOnComplete = null;
    }

    /**
     * Animate to the ending position of the current transition.
     * This will not work during on create as there is no transition
     * Transitions are only set up during onAttach
     *
     * @param onComplete callback when task is don
     */
    public void transitionToEnd(Runnable onComplete) {
        animateTo(1.0f);
        mOnComplete = onComplete;
    }

    /**
     * Animate to the state defined by the id.
     * The id is the id of the ConstraintSet or the id of the State.
     *
     * @param id the state to transition to
     */
    public void transitionToState(int id) {
        if (!isAttachedToWindow()) {
            if (mStateCache == null) {
                mStateCache = new StateCache();
            }
            mStateCache.setEndState(id);
            return;
        }
        transitionToState(id, -1, -1);
    }

    /**
     * Animate to the state defined by the id.
     * The id is the id of the ConstraintSet or the id of the State.
     *
     * @param id       the state to transition to
     * @param duration time in ms. if 0 set by default or transition -1 by current
     */

    public void transitionToState(int id, int duration) {
        if (!isAttachedToWindow()) {
            if (mStateCache == null) {
                mStateCache = new StateCache();
            }
            mStateCache.setEndState(id);
            return;
        }
        transitionToState(id, -1, -1, duration);
    }

    /**
     * Animate to the state defined by the id.
     * Width and height may be used in the picking of the id using this StateSet.
     *
     * @param id           the state to transition
     * @param screenWidth  the with of the motionLayout used to select the variant
     * @param screenHeight the height of the motionLayout used to select the variant
     */
    public void transitionToState(int id, int screenWidth, int screenHeight) {
        transitionToState(id, screenWidth, screenHeight, -1);
    }
    
    @RequiresApi(api = Build.VERSION_CODES.JELLY_BEAN_MR1)
    public void rotateTo(int id, int duration) {
        mInRotation = true;
        mPreRotateWidth = getWidth();
        mPreRotateHeight = getHeight();

<<<<<<< HEAD
=======
    @RequiresApi(api = Build.VERSION_CODES.JELLY_BEAN_MR1)
    public void rotateTo(int id, int duration) {
        mInRotation = true;
        mPreRotateWidth = getWidth();
        mPreRotateHeight = getHeight();

>>>>>>> 915bce0a
        int currentRotation = getDisplay().getRotation();
        mRotatMode = (((currentRotation + 1) % 4) > ((mPreviouseRotation + 1) % 4)) ? 1 : 2;

        mPreviouseRotation = currentRotation;
        final int n = getChildCount();
        for (int i = 0; i < n; i++) {
            View v = getChildAt(i);
            ViewState bounds = mPreRotate.get(v);
            if (bounds == null) {
                bounds = new ViewState();
                mPreRotate.put(v, bounds);
            }
            bounds.getState(v);
        }

        mBeginState = -1;
        mEndState = id;
        mScene.setTransition(-1, mEndState);
        mModel.initFrom(mLayoutWidget, null, mScene.getConstraintSet(mEndState));
        mTransitionPosition = 0;

        mTransitionLastPosition = 0;
        invalidate();
        transitionToEnd(() -> {
            mInRotation = false;
        });
        if (duration > 0) {
            mTransitionDuration = duration / 1000f;
        }

    }

    public boolean isInRotation() {
        return mInRotation;
    }
<<<<<<< HEAD
 
=======
>>>>>>> 915bce0a
    /**
     * Animate to the state defined by the id.
     * Width and height may be used in the picking of the id using this StateSet.
     *
     * @param id           the state to transition
     * @param screenWidth  the with of the motionLayout used to select the variant
     * @param screenHeight the height of the motionLayout used to select the variant
     * @param duration     time in ms. if 0 set by default or transition -1 by current
     */
<<<<<<< HEAD
    
=======
>>>>>>> 915bce0a
    public void transitionToState(int id, int screenWidth, int screenHeight, int duration) {
        // if id is either end or start state, transition using current setup.
        // if id is not part of end/start, need to setup

        // if id == end state, just animate
        // ... but check if currentState is unknown. if unknown, call computeCurrentPosition
        // if id != end state
        if (DEBUG && mScene.mStateSet == null) {
            Log.v(TAG, Debug.getLocation() + " mStateSet = null");
        }
        if (mScene != null && mScene.mStateSet != null) {
            int tmp_id = mScene.mStateSet.convertToConstraintSet(mCurrentState, id, screenWidth, screenHeight);

            if (tmp_id != -1) {
                if (DEBUG) {
                    Log.v(TAG, " got state  " + Debug.getLocation() + " lookup("
                            + Debug.getName(getContext(), id)
                            + screenWidth + " , " + screenHeight + " ) =  " + Debug.getName(getContext(), tmp_id));
                }
                id = tmp_id;
            }
        }
        if (mCurrentState == id) {
            return;
        }
        if (mBeginState == id) {
            animateTo(0.0f);
            return;
        }
        if (mEndState == id) {
            animateTo(1.0f);
            return;
        }
        mEndState = id;
        if (mCurrentState != UNSET) {
            if (DEBUG) {
                Log.v(TAG, " transitionToState " + Debug.getLocation() + " current  = "
                        + Debug.getName(getContext(), mCurrentState)
                        + " to " + Debug.getName(getContext(), mEndState));
                Debug.logStack(TAG, " transitionToState  ", 4);
                Log.v(TAG, "-------------------------------------------");
            }
            setTransition(mCurrentState, id);

            animateTo(1.0f);

            mTransitionLastPosition = 0;
            transitionToEnd();
            if (duration > 0) {
                mTransitionDuration = duration / 1000f;
            }
            return;
        }
        if (DEBUG) {
            Log.v(TAG, "setTransition  unknown -> " +
                    Debug.getName(getContext(), id));
        }

        // TODO correctly use width & height
        mTemporalInterpolator = false;
        mTransitionGoalPosition = 1;
        mTransitionPosition = 0;
        mTransitionLastPosition = 0;
        mTransitionLastTime = getNanoTime();
        mAnimationStartTime = getNanoTime();
        mTransitionInstantly = false;
        mInterpolator = null;
        if (duration == -1) {
            mTransitionDuration = mScene.getDuration() / 1000f;
        }
        mBeginState = UNSET;
        mScene.setTransition(mBeginState, mEndState);
        SparseArray<MotionController> controllers = new SparseArray<>();
        if (duration == 0) {
            mTransitionDuration = mScene.getDuration() / 1000f;
        } else if (duration > 0) {
            mTransitionDuration = duration / 1000f;
        }
<<<<<<< HEAD
 
=======

>>>>>>> 915bce0a
        int n = getChildCount();

        mFrameArrayList.clear();
        for (int i = 0; i < n; i++) {
            View v = getChildAt(i);
            MotionController f = new MotionController(v);
            mFrameArrayList.put(v, f);
            controllers.put(v.getId(), mFrameArrayList.get(v));
        }
        mInTransition = true;

        mModel.initFrom(mLayoutWidget, null, mScene.getConstraintSet(id));
        rebuildScene();
        mModel.build();
        computeCurrentPositions();
        int layoutWidth = getWidth();
        int layoutHeight = getHeight();
        // getMap the KeyFrames for each view

        if (mDecoratorsHelpers != null) {
            for (int i = 0; i < n; i++) {
                MotionController motionController = mFrameArrayList.get(getChildAt(i));
                if (motionController == null) {
                    continue;
                }
                mScene.getKeyFrames(motionController);
            }
            // Allow helpers to access all the motionControllers after
            for (MotionHelper mDecoratorsHelper : mDecoratorsHelpers) {
                mDecoratorsHelper.onPreSetup(this, mFrameArrayList);
            }
            for (int i = 0; i < n; i++) {
                MotionController motionController = mFrameArrayList.get(getChildAt(i));
                if (motionController == null) {
                    continue;
                }
                motionController.setup(layoutWidth, layoutHeight, mTransitionDuration, getNanoTime());
            }
        } else {
            for (int i = 0; i < n; i++) {
                MotionController motionController = mFrameArrayList.get(getChildAt(i));
                if (motionController == null) {
                    continue;
                }
                mScene.getKeyFrames(motionController);
                motionController.setup(layoutWidth, layoutHeight, mTransitionDuration, getNanoTime());
            }
        }

        float stagger = mScene.getStaggered();
        if (stagger != 0.0f) {
            float min = Float.MAX_VALUE, max = -Float.MAX_VALUE;
            for (int i = 0; i < n; i++) {
                MotionController f = mFrameArrayList.get(getChildAt(i));
                float x = f.getFinalX();
                float y = f.getFinalY();
                min = Math.min(min, y + x);
                max = Math.max(max, y + x);
            }

            for (int i = 0; i < n; i++) {
                MotionController f = mFrameArrayList.get(getChildAt(i));
                float x = f.getFinalX();
                float y = f.getFinalY();
                f.mStaggerScale = 1 / (1 - stagger);
                f.mStaggerOffset = stagger - stagger * (x + y - (min)) / (max - (min));
            }
        }

        mTransitionPosition = 0;
        mTransitionLastPosition = 0;
        mInTransition = true;

        invalidate();
    }

    /**
     * Returns the last velocity used in the transition
     *
     * @return
     */
    public float getVelocity() {
        return mLastVelocity;
    }

    /**
     * Returns the last layout velocity used in the transition
     *
     * @param view           The view
     * @param posOnViewX     The x position on the view
     * @param posOnViewY     The y position on the view
     * @param returnVelocity The velocity
     * @param type           The type of velocity you want 0 = post layout, 1 = layout, 2 = static postlayout
     */
    public void getViewVelocity(View view, float posOnViewX, float posOnViewY, float[] returnVelocity, int type) {
        float v = mLastVelocity;
        float position = mTransitionLastPosition;
        if (mInterpolator != null) {
            float deltaT = EPSILON;
            float dir = Math.signum(mTransitionGoalPosition - mTransitionLastPosition);
            float interpolatedPosition = mInterpolator.getInterpolation(mTransitionLastPosition + deltaT);
            position = mInterpolator.getInterpolation(mTransitionLastPosition);
            interpolatedPosition -= position;
            interpolatedPosition /= deltaT;
            v = dir * interpolatedPosition / mTransitionDuration;
        }

        if (mInterpolator instanceof MotionInterpolator) {
            v = ((MotionInterpolator) mInterpolator).getVelocity();

        }

        MotionController f = mFrameArrayList.get(view);
        if ((type & 1) == 0) {
            f.getPostLayoutDvDp(position,
                    view.getWidth(), view.getHeight(),
                    posOnViewX, posOnViewY, returnVelocity);
        } else {
            f.getDpDt(position, posOnViewX, posOnViewY, returnVelocity);
        }
        if (type < VELOCITY_STATIC_POST_LAYOUT) {
            returnVelocity[0] *= v;
            returnVelocity[1] *= v;
        }

    }

    ////////////////////////////////////////////////////////////////////////////////
    // This contains the logic for interacting with the ConstraintLayout Solver
    class Model {
        ConstraintWidgetContainer mLayoutStart = new ConstraintWidgetContainer();
        ConstraintWidgetContainer mLayoutEnd = new ConstraintWidgetContainer();
        ConstraintSet mStart = null;
        ConstraintSet mEnd = null;
        int mStartId;
        int mEndId;

        void copy(ConstraintWidgetContainer src, ConstraintWidgetContainer dest) {
            ArrayList<ConstraintWidget> children = src.getChildren();
            HashMap<ConstraintWidget, ConstraintWidget> map = new HashMap<>();
            map.put(src, dest);
            dest.getChildren().clear();
            dest.copy(src, map);
            for (ConstraintWidget child_s : children) {
                ConstraintWidget child_d;
                if (child_s instanceof androidx.constraintlayout.core.widgets.Barrier) {
                    child_d = new androidx.constraintlayout.core.widgets.Barrier();
                } else if (child_s instanceof androidx.constraintlayout.core.widgets.Guideline) {
                    child_d = new androidx.constraintlayout.core.widgets.Guideline();
                } else if (child_s instanceof Flow) {
                    child_d = new Flow();
                } else if (child_s instanceof androidx.constraintlayout.core.widgets.Helper) {
                    child_d = new androidx.constraintlayout.core.widgets.HelperWidget();
                } else {
                    child_d = new ConstraintWidget();
                }
                dest.add(child_d);
                map.put(child_s, child_d);
            }
            for (ConstraintWidget child_s : children) {
                map.get(child_s).copy(child_s, map);
            }
        }

        void initFrom(ConstraintWidgetContainer baseLayout, ConstraintSet start, ConstraintSet end) {
            mStart = start;
            mEnd = end;
            mLayoutStart =  new ConstraintWidgetContainer();
            mLayoutEnd =  new ConstraintWidgetContainer();
            mLayoutStart.setMeasurer(mLayoutWidget.getMeasurer());
            mLayoutEnd.setMeasurer(mLayoutWidget.getMeasurer());
            mLayoutStart.removeAllChildren();
            mLayoutEnd.removeAllChildren();
            copy(mLayoutWidget, mLayoutStart);
            copy(mLayoutWidget, mLayoutEnd);
            if (mTransitionLastPosition > 0.5) {
                if (start != null) {
                    setupConstraintWidget(mLayoutStart, start);
                }
                setupConstraintWidget(mLayoutEnd, end);
            } else {
                setupConstraintWidget(mLayoutEnd, end);
                if (start != null) {
                    setupConstraintWidget(mLayoutStart, start);
                }
            }
            // then init the engine...
            if (DEBUG) {
                Log.v(TAG, "> mLayoutStart.updateHierarchy " + Debug.getLocation());
            }
            mLayoutStart.setRtl(isRtl());
            mLayoutStart.updateHierarchy();

            if (DEBUG) {
                for (ConstraintWidget child : mLayoutStart.getChildren()) {
                    View view = (View) child.getCompanionWidget();
                    debugWidget(">>>>>>>  " + Debug.getName(view), child);
                }
                Log.v(TAG, "> mLayoutEnd.updateHierarchy " + Debug.getLocation());
                Log.v(TAG, "> mLayoutEnd.updateHierarchy  " + Debug.getLocation() + "  == isRtl()=" + isRtl());
            }
            mLayoutEnd.setRtl(isRtl());
            mLayoutEnd.updateHierarchy();

            if (DEBUG) {
                for (ConstraintWidget child : mLayoutEnd.getChildren()) {
                    View view = (View) child.getCompanionWidget();
                    debugWidget(">>>>>>>  " + Debug.getName(view), child);
                }
            }
            ViewGroup.LayoutParams layoutParams = getLayoutParams();
            if (layoutParams != null) {
                if (layoutParams.width == WRAP_CONTENT) {
                    mLayoutStart.setHorizontalDimensionBehaviour(ConstraintWidget.DimensionBehaviour.WRAP_CONTENT);
                    mLayoutEnd.setHorizontalDimensionBehaviour(ConstraintWidget.DimensionBehaviour.WRAP_CONTENT);
                }
                if (layoutParams.height == WRAP_CONTENT) {
                    mLayoutStart.setVerticalDimensionBehaviour(ConstraintWidget.DimensionBehaviour.WRAP_CONTENT);
                    mLayoutEnd.setVerticalDimensionBehaviour(ConstraintWidget.DimensionBehaviour.WRAP_CONTENT);
                }
            }
        }

        private void setupConstraintWidget(ConstraintWidgetContainer base, ConstraintSet cSet) {
            SparseArray<ConstraintWidget> mapIdToWidget = new SparseArray<>();
            Constraints.LayoutParams layoutParams = new Constraints.LayoutParams(ViewGroup.LayoutParams.WRAP_CONTENT, ViewGroup.LayoutParams.WRAP_CONTENT);

            mapIdToWidget.clear();
            mapIdToWidget.put(PARENT_ID, base);
            mapIdToWidget.put(getId(), base);
            if (cSet.mRotate != 0) {
                resolveSystem(mLayoutEnd, getOptimizationLevel(),
                        MeasureSpec.makeMeasureSpec(  getHeight(),MeasureSpec.EXACTLY),
                        MeasureSpec.makeMeasureSpec(  getWidth(), MeasureSpec.EXACTLY));
            }
            //  build id widget map
            for (ConstraintWidget child : base.getChildren()) {
                View view = (View) child.getCompanionWidget();
                mapIdToWidget.put(view.getId(), child);
            }

            for (ConstraintWidget child : base.getChildren()) {
                View view = (View) child.getCompanionWidget();
                cSet.applyToLayoutParams(view.getId(), layoutParams);

                child.setWidth(cSet.getWidth(view.getId()));
                child.setHeight(cSet.getHeight(view.getId()));
                if (view instanceof ConstraintHelper) {
                    cSet.applyToHelper((ConstraintHelper) view, child, layoutParams, mapIdToWidget);
                    if (view instanceof Barrier) {
                        ((Barrier) view).validateParams();
                        if (DEBUG) {
                            Log.v(TAG, ">>>>>>>>>> Barrier " + (Debug.getName(getContext(),
                                    ((Barrier) view).getReferencedIds())));
                        }
                    }
                }
                if (DEBUG) {
                    debugLayoutParam(">>>>>>>  " + Debug.getName(view), layoutParams);
                }
                if (Build.VERSION.SDK_INT >= Build.VERSION_CODES.JELLY_BEAN_MR1) {
                    layoutParams.resolveLayoutDirection(getLayoutDirection());
                } else {
                    layoutParams.resolveLayoutDirection(ViewCompat.LAYOUT_DIRECTION_LTR);
                }
                applyConstraintsFromLayoutParams(false, view, child, layoutParams, mapIdToWidget);
                if (cSet.getVisibilityMode(view.getId()) == ConstraintSet.VISIBILITY_MODE_IGNORE) {
                    child.setVisibility(view.getVisibility());
                } else {
                    child.setVisibility(cSet.getVisibility(view.getId()));
                }
            }
            for (ConstraintWidget child : base.getChildren()) {
                if (child instanceof androidx.constraintlayout.core.widgets.VirtualLayout) {
                    ConstraintHelper view = (ConstraintHelper) child.getCompanionWidget();
                    Helper helper = (Helper) child;
                    view.updatePreLayout(base, helper, mapIdToWidget);
                    androidx.constraintlayout.core.widgets.VirtualLayout virtualLayout = (androidx.constraintlayout.core.widgets.VirtualLayout) helper;
                    virtualLayout.captureWidgets();
                }
            }
        }

        ConstraintWidget getWidget(ConstraintWidgetContainer container, View view) {
            if (container.getCompanionWidget() == view) {
                return container;
            }
            ArrayList<ConstraintWidget> children = container.getChildren();
            final int count = children.size();
            for (int i = 0; i < count; i++) {
                ConstraintWidget widget = children.get(i);
                if (widget.getCompanionWidget() == view) {
                    return widget;
                }

            }
            return null;
        }

        @SuppressLint("LogConditional")
        private void debugLayoutParam(String str, LayoutParams params) {
            String a = " ";
            a += params.startToStart != UNSET ? "SS" : "__";
            a += params.startToEnd != UNSET ? "|SE" : "|__";
            a += params.endToStart != UNSET ? "|ES" : "|__";
            a += params.endToEnd != UNSET ? "|EE" : "|__";
            a += params.leftToLeft != UNSET ? "|LL" : "|__";
            a += params.leftToRight != UNSET ? "|LR" : "|__";
            a += params.rightToLeft != UNSET ? "|RL" : "|__";
            a += params.rightToRight != UNSET ? "|RR" : "|__";
            a += params.topToTop != UNSET ? "|TT" : "|__";
            a += params.topToBottom != UNSET ? "|TB" : "|__";
            a += params.bottomToTop != UNSET ? "|BT" : "|__";
            a += params.bottomToBottom != UNSET ? "|BB" : "|__";
            Log.v(TAG, str + a);
        }

        @SuppressLint("LogConditional")
        private void debugWidget(String str, ConstraintWidget child) {
            String a = " ";
            a += child.mTop.mTarget != null ? ("T" + (child.mTop.mTarget.mType == ConstraintAnchor.Type.TOP ? "T" : "B")) : "__";
            a += child.mBottom.mTarget != null ? ("B" + (child.mBottom.mTarget.mType == ConstraintAnchor.Type.TOP ? "T" : "B")) : "__";
            a += child.mLeft.mTarget != null ? ("L" + (child.mLeft.mTarget.mType == ConstraintAnchor.Type.LEFT ? "L" : "R")) : "__";
            a += child.mRight.mTarget != null ? ("R" + (child.mRight.mTarget.mType == ConstraintAnchor.Type.LEFT ? "L" : "R")) : "__";
            Log.v(TAG, str + a + " ---  " + child);
        }

        @SuppressLint("LogConditional")
        private void debugLayout(String title, ConstraintWidgetContainer c) {
            View v = (View) c.getCompanionWidget();
            String cName = title + " " + Debug.getName(v);
            Log.v(TAG, cName + "  ========= " + c);
            int count = c.getChildren().size();
            for (int i = 0; i < count; i++) {
                String str = cName + "[" + i + "] ";
                ConstraintWidget child = c.getChildren().get(i);
                String a = "";
                a += child.mTop.mTarget != null ? "T" : "_";
                a += child.mBottom.mTarget != null ? "B" : "_";
                a += child.mLeft.mTarget != null ? "L" : "_";
                a += child.mRight.mTarget != null ? "R" : "_";
                v = (View) child.getCompanionWidget();
                String name = Debug.getName(v);
                if (v instanceof TextView) {
                    name += "(" + ((TextView) v).getText() + ")";
                }
                Log.v(TAG, str + "  " + name + " " + child + " " + a);
            }
            Log.v(TAG, cName + " done. ");
        }

        public void reEvaluateState() {
            measure(mLastWidthMeasureSpec, mLastHeightMeasureSpec);
            setupMotionViews();
        }

        public void measure(int widthMeasureSpec, int heightMeasureSpec) {
            int widthMode = MeasureSpec.getMode(widthMeasureSpec);
            int heightMode = MeasureSpec.getMode(heightMeasureSpec);

            mWidthMeasureMode = widthMode;
            mHeightMeasureMode = heightMode;
            int optimisationLevel = getOptimizationLevel();

            if (mCurrentState == getStartState()) {
                resolveSystem(mLayoutEnd, optimisationLevel,
                        (mEnd.mRotate == 0) ? widthMeasureSpec : heightMeasureSpec,
                        (mEnd.mRotate == 0) ? heightMeasureSpec : widthMeasureSpec);
                if (mStart != null) {
                    resolveSystem(mLayoutStart, optimisationLevel,
                            (mStart.mRotate == 0) ? widthMeasureSpec : heightMeasureSpec,
                            (mStart.mRotate == 0) ? heightMeasureSpec : widthMeasureSpec);
                }
            } else {
                if (mStart != null) {
                    resolveSystem(mLayoutStart, optimisationLevel,
                            (mStart.mRotate == 0) ? widthMeasureSpec : heightMeasureSpec,
                            (mStart.mRotate == 0) ? heightMeasureSpec : widthMeasureSpec);
                }
                resolveSystem(mLayoutEnd, optimisationLevel,
                        (mEnd.mRotate == 0) ? widthMeasureSpec : heightMeasureSpec,
                        (mEnd.mRotate == 0) ? heightMeasureSpec : widthMeasureSpec);
            }

            // This works around the problem that MotionLayout calls its children Wrap content children
            // with measure(AT_MOST,AT_MOST) then measure(EXACTLY, EXACTLY)
            // if a child of MotionLayout is a motionLayout it would not know it could resize during animation
            // other Layouts may have this behaviour but for now this is the only one we support

            boolean recompute_start_end_size = true;
            if (getParent() instanceof MotionLayout && widthMode == MeasureSpec.EXACTLY && heightMode == MeasureSpec.EXACTLY) {
                recompute_start_end_size = false;
            }
            if (recompute_start_end_size) {
                mWidthMeasureMode = widthMode;
                mHeightMeasureMode = heightMode;

                if (mCurrentState == getStartState()) {
                    resolveSystem(mLayoutEnd, optimisationLevel,
                            (mEnd.mRotate == 0) ? widthMeasureSpec : heightMeasureSpec,
                            (mEnd.mRotate == 0) ? heightMeasureSpec : widthMeasureSpec);
                    if (mStart != null) {
                        resolveSystem(mLayoutStart, optimisationLevel,
                                (mStart.mRotate == 0) ? widthMeasureSpec : heightMeasureSpec,
                                (mStart.mRotate == 0) ? heightMeasureSpec : widthMeasureSpec);
                    }
                } else {
                    if (mStart != null) {
                        resolveSystem(mLayoutStart, optimisationLevel,
                                (mStart.mRotate == 0) ? widthMeasureSpec : heightMeasureSpec,
                                (mStart.mRotate == 0) ? heightMeasureSpec : widthMeasureSpec);
                    }
                    resolveSystem(mLayoutEnd, optimisationLevel,
                            (mEnd.mRotate == 0) ? widthMeasureSpec : heightMeasureSpec,
                            (mEnd.mRotate == 0) ? heightMeasureSpec : widthMeasureSpec);
                }

                mStartWrapWidth = mLayoutStart.getWidth();
                mStartWrapHeight = mLayoutStart.getHeight();
                mEndWrapWidth = mLayoutEnd.getWidth();
                mEndWrapHeight = mLayoutEnd.getHeight();
                mMeasureDuringTransition = ((mStartWrapWidth != mEndWrapWidth) ||
                        (mStartWrapHeight != mEndWrapHeight));
            }

            int width = mStartWrapWidth;
            int height = mStartWrapHeight;
            if (mWidthMeasureMode == MeasureSpec.AT_MOST || mWidthMeasureMode == MeasureSpec.UNSPECIFIED) {
                width = (int) (mStartWrapWidth + mPostInterpolationPosition * (mEndWrapWidth - mStartWrapWidth));
            }
            if (mHeightMeasureMode == MeasureSpec.AT_MOST || mHeightMeasureMode == MeasureSpec.UNSPECIFIED) {
                height = (int) (mStartWrapHeight + mPostInterpolationPosition * (mEndWrapHeight - mStartWrapHeight));
            }

            boolean isWidthMeasuredTooSmall = mLayoutStart.isWidthMeasuredTooSmall()
                    || mLayoutEnd.isWidthMeasuredTooSmall();
            boolean isHeightMeasuredTooSmall = mLayoutStart.isHeightMeasuredTooSmall()
                    || mLayoutEnd.isHeightMeasuredTooSmall();
            resolveMeasuredDimension(widthMeasureSpec, heightMeasureSpec,
                    width, height, isWidthMeasuredTooSmall, isHeightMeasuredTooSmall);

            if (DEBUG) {
                Debug.logStack(TAG, ">>>>>>>>", 3);
                debugLayout(">>>>>>> measure str ", mLayoutStart);
                debugLayout(">>>>>>> measure end ", mLayoutEnd);
            }
        }

        public void build() {
            final int n = getChildCount();
            mFrameArrayList.clear();
            SparseArray<MotionController> controllers = new SparseArray<>();
            int[] ids = new int[n];
            for (int i = 0; i < n; i++) {
                View v = getChildAt(i);
                MotionController motionController = new MotionController(v);
                controllers.put(ids[i] = v.getId(), motionController);
                mFrameArrayList.put(v, motionController);
            }
            for (int i = 0; i < n; i++) {
                View v = getChildAt(i);
                MotionController motionController = mFrameArrayList.get(v);
                if (motionController == null) {
                    continue;
                }
                if (mStart != null) {
                    ConstraintWidget startWidget = getWidget(mLayoutStart, v);
                    if (startWidget != null) {
                        motionController.setStartState(toRect(startWidget), mStart, getWidth(),getHeight());
                    } else {
                        if (mDebugPath != 0) {
                            Log.e(TAG, Debug.getLocation() + "no widget for  " + Debug.getName(v) + " (" + v.getClass().getName() + ")");
                        }
                    }
                } else {
                    if (mInRotation) {
                        motionController.setStartState(mPreRotate.get(v), v, mRotatMode,
                                mPreRotateWidth, mPreRotateHeight);
                    }
                }
                if (mEnd != null) {
                    ConstraintWidget endWidget = getWidget(mLayoutEnd, v);
                    if (endWidget != null) {
                        motionController.setEndState(toRect(endWidget), mEnd, getWidth(),getHeight());
                    } else {
                        if (mDebugPath != 0) {
                            Log.e(TAG, Debug.getLocation() + "no widget for  " + Debug.getName(v) + " (" + v.getClass().getName() + ")");
                        }
                    }
                }
            }

            for (int i = 0; i < n; i++) {
                MotionController controller = controllers.get(ids[i]);
                int relativeToId = controller.getAnimateRelativeTo();
                if (relativeToId != UNSET) {
                    controller.setupRelative(controllers.get(relativeToId));
                }
            }
        }

        public void setMeasuredId(int startId, int endId) {
            mStartId = startId;
            mEndId = endId;
        }

        public boolean isNotConfiguredWith(int startId, int endId) {
            return startId != mStartId || endId != mEndId;
        }
    }

    private Rect toRect(ConstraintWidget cw) {
        mTempRect.top = cw.getY();
        mTempRect.left = cw.getX();
        mTempRect.right = cw.getWidth() + mTempRect.left;
        mTempRect.bottom = cw.getHeight()+mTempRect.top;
        return mTempRect;
    }

    Model mModel = new Model();

    @Override
    public void requestLayout() {
        if (!(mMeasureDuringTransition)) {
            if (mCurrentState == UNSET && mScene != null
                    && mScene.mCurrentTransition != null
                    && mScene.mCurrentTransition.getLayoutDuringTransition() == MotionScene.LAYOUT_IGNORE_REQUEST) {
                return;
            }
        }
        super.requestLayout();
    }

    @Override
    public String toString() {
        Context context = getContext();
        return Debug.getName(context, mBeginState) + "->" +
                Debug.getName(context, mEndState) + " (pos:" + mTransitionLastPosition + " Dpos/Dt:" + mLastVelocity;
    }

    @Override
    protected void onMeasure(int widthMeasureSpec, int heightMeasureSpec) {
        if (DEBUG) {
            Log.v(TAG, "onMeasure " + Debug.getLocation());
        }
        if (mScene == null) {
            super.onMeasure(widthMeasureSpec, heightMeasureSpec);
            return;
        }
        boolean recalc = (mLastWidthMeasureSpec != widthMeasureSpec || mLastHeightMeasureSpec != heightMeasureSpec);
        if (mNeedsFireTransitionCompleted) {
            mNeedsFireTransitionCompleted = false;
            onNewStateAttachHandlers();
            processTransitionCompleted();
            recalc = true;
        }

        if (mDirtyHierarchy) {
            recalc = true;
        }

        mLastWidthMeasureSpec = widthMeasureSpec;
        mLastHeightMeasureSpec = heightMeasureSpec;

        int startId = mScene.getStartId();
        int endId = mScene.getEndId();
        boolean setMeasure = true;
        if ((recalc || mModel.isNotConfiguredWith(startId, endId)) && mBeginState != UNSET) {
            super.onMeasure(widthMeasureSpec, heightMeasureSpec);
            mModel.initFrom(mLayoutWidget, mScene.getConstraintSet(startId), mScene.getConstraintSet(endId));
            mModel.reEvaluateState();
            mModel.setMeasuredId(startId, endId);
            setMeasure = false;
        } else if (recalc) {
            super.onMeasure(widthMeasureSpec, heightMeasureSpec);
        }

        if (mMeasureDuringTransition || setMeasure) {
            int heightPadding = getPaddingTop() + getPaddingBottom();
            int widthPadding = getPaddingLeft() + getPaddingRight();
            int androidLayoutWidth = mLayoutWidget.getWidth() + widthPadding;
            int androidLayoutHeight = mLayoutWidget.getHeight() + heightPadding;
            if (mWidthMeasureMode == MeasureSpec.AT_MOST || mWidthMeasureMode == MeasureSpec.UNSPECIFIED) {
                androidLayoutWidth = (int) (mStartWrapWidth + mPostInterpolationPosition * (mEndWrapWidth - mStartWrapWidth));
                requestLayout();
            }
            if (mHeightMeasureMode == MeasureSpec.AT_MOST || mHeightMeasureMode == MeasureSpec.UNSPECIFIED) {
                androidLayoutHeight = (int) (mStartWrapHeight + mPostInterpolationPosition * (mEndWrapHeight - mStartWrapHeight));
                requestLayout();
            }
            setMeasuredDimension(androidLayoutWidth, androidLayoutHeight);
        }
        evaluateLayout();
    }

    @Override
    public boolean onStartNestedScroll(@NonNull View child, @NonNull View target, int axes, int type) {
        if (DEBUG) {
            Log.v(TAG, "********** onStartNestedScroll( child:" + Debug.getName(child) + ", target:" + Debug.getName(target) + ", axis:" + axes + ", type:" + type);
        }
        if (mScene == null ||
                mScene.mCurrentTransition == null ||
                mScene.mCurrentTransition.getTouchResponse() == null ||
                (mScene.mCurrentTransition.getTouchResponse().getFlags() & TouchResponse.FLAG_DISABLE_SCROLL) != 0) {
            return false;
        }
        return true;
    }

    @Override
    public void onNestedScrollAccepted(@NonNull View child, @NonNull View target, int axes, int type) {
        if (DEBUG) {
            Log.v(TAG, "********** onNestedScrollAccepted( child:" + Debug.getName(child) + ", target:" + Debug.getName(target) + ", axis:" + axes + ", type:" + type);
        }
        mScrollTargetTime = getNanoTime();
        mScrollTargetDT = 0;
        mScrollTargetDX = 0;
        mScrollTargetDY = 0;
    }

    @Override
    public void onStopNestedScroll(@NonNull View target, int type) {
        if (DEBUG) {
            Log.v(TAG, "********** onStopNestedScroll(   target:" + Debug.getName(target) + " , type:" + type + " " + mScrollTargetDX + ", " + mScrollTargetDY);
            Debug.logStack(TAG, "onStopNestedScroll ", 8);

        }
        if (mScene == null || mScrollTargetDT == 0) {
            return;
        }
        mScene.processScrollUp(mScrollTargetDX / mScrollTargetDT, mScrollTargetDY / mScrollTargetDT);
    }

   @Override
   public void onNestedScroll(@NonNull View target, int dxConsumed, int dyConsumed, int dxUnconsumed, int dyUnconsumed, int type, int[] consumed) {
     if (mUndergoingMotion || dxConsumed != 0 || dyConsumed != 0) {
         consumed[0] += dxUnconsumed;
         consumed[1] += dyUnconsumed;
     }
     mUndergoingMotion = false;
   }

    @Override
    public void onNestedScroll(@NonNull View target, int dxConsumed, int dyConsumed, int dxUnconsumed, int dyUnconsumed, int type) {
        if (DEBUG) {
            Log.v(TAG, "********** onNestedScroll( target:" + Debug.getName(target) + ", dxConsumed:" + dxConsumed + ", dyConsumed:" + dyConsumed + ", dyConsumed:" + dxUnconsumed + ", dyConsumed:" + dyUnconsumed + ", type:" + type);
        }
    }

    @Override
    public void onNestedPreScroll(@NonNull View target, int dx, int dy, @NonNull int[] consumed, int type) {

        MotionScene scene = mScene;
        if (scene == null) {
            return;
        }

        MotionScene.Transition currentTransition = scene.mCurrentTransition;
        if (currentTransition == null || !currentTransition.isEnabled()) {
            return;
        }

        if (currentTransition.isEnabled()) {
            TouchResponse touchResponse = currentTransition.getTouchResponse();
            if (touchResponse != null) {
                int regionId = touchResponse.getTouchRegionId();
                if (regionId != MotionScene.UNSET && target.getId() != regionId) {
                    return;
                }
            }
        }

        if (scene.getMoveWhenScrollAtTop()) {
            // This blocks transition during scrolling
            if ((mTransitionPosition == 1 || mTransitionPosition == 0) && target.canScrollVertically(-1)) {
                return;
            }
        }

        // This should be disabled in androidx
        if (currentTransition.getTouchResponse() != null && (currentTransition.getTouchResponse().getFlags() & TouchResponse.FLAG_DISABLE_POST_SCROLL) != 0) {
            float dir = scene.getProgressDirection(dx, dy);
            if ((mTransitionLastPosition <= 0.0f && (dir < 0)) ||
                    (mTransitionLastPosition >= 1.0f && (dir > 0))) {
                if (Build.VERSION.SDK_INT >= Build.VERSION_CODES.LOLLIPOP) {
                    target.setNestedScrollingEnabled(false);
                    // TODO find a better hack
                    target.post(new Runnable() {
                        @Override
                        public void run() {
                            target.setNestedScrollingEnabled(true);
                        }
                    });
                }
                return;
            }
        }

        if (DEBUG) {
            Log.v(TAG, "********** onNestedPreScroll(target:" + Debug.getName(target) + ", dx:" + dx + ", dy:" + dy + ", type:" + type);
        }
        float progress = mTransitionPosition;
        long time = getNanoTime();
        mScrollTargetDX = dx;
        mScrollTargetDY = dy;
        mScrollTargetDT = (float) ((time - mScrollTargetTime) * 1E-9);
        mScrollTargetTime = time;
        if (DEBUG) {
            Log.v(TAG, "********** dy = " + dx + " dy = " + dy + " dt = " + mScrollTargetDT);
        }
        scene.processScrollMove(dx, dy);
        if (progress != mTransitionPosition) {
            consumed[0] = dx;
            consumed[1] = dy;
        }
        evaluate(false);
        if (consumed[0] != 0 || consumed[1] != 0) {
            mUndergoingMotion = true;
        }

    }

    @Override
    public boolean onNestedPreFling(@NonNull View target, float velocityX, float velocityY) {
        return false;
    }

    @Override
    public boolean onNestedFling(@NonNull View target, float velocityX, float velocityY, boolean consumed) {
        return false;
    }

    ////////////////////////////////////////////////////////////////////////////////////////
    // Used to draw debugging lines
    ////////////////////////////////////////////////////////////////////////////////////////
    private class DevModeDraw {
        private static final int DEBUG_PATH_TICKS_PER_MS = 16;
        float[] mPoints;
        int[] mPathMode;
        float[] mKeyFramePoints;
        Path mPath;
        Paint mPaint;
        Paint mPaintKeyframes;
        Paint mPaintGraph;
        Paint mTextPaint;
        Paint mFillPaint;
        private float[] mRectangle;
        final int RED_COLOR = 0xFFFFAA33;
        final int KEYFRAME_COLOR = 0xffe0759a;
        final int GRAPH_COLOR = 0xFF33AA00;
        final int SHADOW_COLOR = 0x77000000;
        final int DIAMOND_SIZE = 10;
        DashPathEffect mDashPathEffect;
        int mKeyFrameCount;
        Rect mBounds = new Rect();
        boolean mPresentationMode = false;
        int mShadowTranslate = 1;

        public DevModeDraw() {
            mPaint = new Paint();
            mPaint.setAntiAlias(true);
            mPaint.setColor(RED_COLOR);
            mPaint.setStrokeWidth(2);
            mPaint.setStyle(Paint.Style.STROKE);

            mPaintKeyframes = new Paint();
            mPaintKeyframes.setAntiAlias(true);
            mPaintKeyframes.setColor(KEYFRAME_COLOR);
            mPaintKeyframes.setStrokeWidth(2);
            mPaintKeyframes.setStyle(Paint.Style.STROKE);

            mPaintGraph = new Paint();
            mPaintGraph.setAntiAlias(true);
            mPaintGraph.setColor(GRAPH_COLOR);
            mPaintGraph.setStrokeWidth(2);
            mPaintGraph.setStyle(Paint.Style.STROKE);

            mTextPaint = new Paint();
            mTextPaint.setAntiAlias(true);
            mTextPaint.setColor(GRAPH_COLOR);
            mTextPaint.setTextSize(12 * getContext().getResources().getDisplayMetrics().density);
            mRectangle = new float[8];
            mFillPaint = new Paint();
            mFillPaint.setAntiAlias(true);
            mDashPathEffect = new DashPathEffect(new float[]{4, 8}, 0);
            mPaintGraph.setPathEffect(mDashPathEffect);
            mKeyFramePoints = new float[MAX_KEY_FRAMES * 2];
            mPathMode = new int[MAX_KEY_FRAMES];

            if (mPresentationMode) {
                mPaint.setStrokeWidth(8);
                mFillPaint.setStrokeWidth(8);
                mPaintKeyframes.setStrokeWidth(8);
                mShadowTranslate = 4;
            }
        }

        public void draw(Canvas canvas,
                         HashMap<View, MotionController> frameArrayList,
                         int duration, int debugPath) {
            if (frameArrayList == null || frameArrayList.size() == 0) {
                return;
            }
            canvas.save();
            if (!isInEditMode() && (DEBUG_SHOW_PROGRESS & debugPath) == DEBUG_SHOW_PATH) {
                String str = getContext().getResources().getResourceName(mEndState) + ":" + getProgress();
                canvas.drawText(str, 10, getHeight() - 30, mTextPaint);
                canvas.drawText(str, 11, getHeight() - 29, mPaint);
            }
            for (MotionController motionController : frameArrayList.values()) {
                int mode = motionController.getDrawPath();
                if (debugPath > 0 && mode == MotionController.DRAW_PATH_NONE) {
                    mode = MotionController.DRAW_PATH_BASIC;
                }
                if (mode == MotionController.DRAW_PATH_NONE) { // do not draw path
                    continue;
                }

                mKeyFrameCount = motionController.buildKeyFrames(mKeyFramePoints, mPathMode);

                if (mode >= MotionController.DRAW_PATH_BASIC) {

                    int frames = duration / DEBUG_PATH_TICKS_PER_MS;
                    if (mPoints == null || mPoints.length != frames * 2) {
                        mPoints = new float[frames * 2];
                        mPath = new Path();
                    }

                    canvas.translate(mShadowTranslate, mShadowTranslate);

                    mPaint.setColor(SHADOW_COLOR);
                    mFillPaint.setColor(SHADOW_COLOR);
                    mPaintKeyframes.setColor(SHADOW_COLOR);
                    mPaintGraph.setColor(SHADOW_COLOR);
                    motionController.buildPath(mPoints, frames);
                    drawAll(canvas, mode, mKeyFrameCount, motionController);
                    mPaint.setColor(RED_COLOR);
                    mPaintKeyframes.setColor(KEYFRAME_COLOR);
                    mFillPaint.setColor(KEYFRAME_COLOR);
                    mPaintGraph.setColor(GRAPH_COLOR);

                    canvas.translate(-mShadowTranslate, -mShadowTranslate);
                    drawAll(canvas, mode, mKeyFrameCount, motionController);
                    if (mode == MotionController.DRAW_PATH_RECTANGLE) {
                        drawRectangle(canvas, motionController);
                    }
                }

            }
            canvas.restore();
        }

        public void drawAll(Canvas canvas, int mode, int keyFrames, MotionController motionController) {
            if (mode == MotionController.DRAW_PATH_AS_CONFIGURED) {
                drawPathAsConfigured(canvas);
            }
            if (mode == MotionController.DRAW_PATH_RELATIVE) {
                drawPathRelative(canvas);
            }
            if (mode == MotionController.DRAW_PATH_CARTESIAN) {
                drawPathCartesian(canvas);
            }
            drawBasicPath(canvas);
            drawTicks(canvas, mode, keyFrames, motionController);
        }

        private void drawBasicPath(Canvas canvas) {
            canvas.drawLines(mPoints, mPaint);
        }

        private void drawTicks(Canvas canvas, int mode, int keyFrames, MotionController motionController) {
            int viewWidth = 0;
            int viewHeight = 0;
            if (motionController.mView != null) {
                viewWidth = motionController.mView.getWidth();
                viewHeight = motionController.mView.getHeight();
            }
            for (int i = 1; i < keyFrames - 1; i++) {
                if (mode == MotionController.DRAW_PATH_AS_CONFIGURED
                        && mPathMode[i - 1] == MotionController.DRAW_PATH_NONE) {
                    continue;

                }
                float x = mKeyFramePoints[i * 2];
                float y = mKeyFramePoints[i * 2 + 1];
                mPath.reset();
                mPath.moveTo(x, y + DIAMOND_SIZE);
                mPath.lineTo(x + DIAMOND_SIZE, y);
                mPath.lineTo(x, y - DIAMOND_SIZE);
                mPath.lineTo(x - DIAMOND_SIZE, y);
                mPath.close();

                MotionPaths framePoint = motionController.getKeyFrame(i - 1);
                float dx = 0;//framePoint.translationX;
                float dy = 0;//framePoint.translationY;
                if (mode == MotionController.DRAW_PATH_AS_CONFIGURED) {

                    if (mPathMode[i - 1] == MotionPaths.PERPENDICULAR) {
                        drawPathRelativeTicks(canvas, x - dx, y - dy);
                    } else if (mPathMode[i - 1] == MotionPaths.CARTESIAN) {
                        drawPathCartesianTicks(canvas, x - dx, y - dy);
                    } else if (mPathMode[i - 1] == MotionPaths.SCREEN) {
                        drawPathScreenTicks(canvas, x - dx, y - dy, viewWidth, viewHeight);
                    }

                    canvas.drawPath(mPath, mFillPaint);
                }
                if (mode == MotionController.DRAW_PATH_RELATIVE) {
                    drawPathRelativeTicks(canvas, x - dx, y - dy);
                }
                if (mode == MotionController.DRAW_PATH_CARTESIAN) {
                    drawPathCartesianTicks(canvas, x - dx, y - dy);
                }
                if (mode == MotionController.DRAW_PATH_SCREEN) {
                    drawPathScreenTicks(canvas, x - dx, y - dy, viewWidth, viewHeight);
                }
                if (dx != 0 || dy != 0) {
                    drawTranslation(canvas, x - dx, y - dy, x, y);
                } else {
                    canvas.drawPath(mPath, mFillPaint);
                }
            }
            if (mPoints.length > 1) {
                // Draw the starting and ending circle
                canvas.drawCircle(mPoints[0], mPoints[1], 8, mPaintKeyframes);
                canvas.drawCircle(mPoints[mPoints.length - 2],
                        mPoints[mPoints.length - 1], 8, mPaintKeyframes);
            }
        }

        private void drawTranslation(Canvas canvas, float x1, float y1, float x2, float y2) {
            canvas.drawRect(x1, y1, x2, y2, mPaintGraph);
            canvas.drawLine(x1, y1, x2, y2, mPaintGraph);
        }

        private void drawPathRelative(Canvas canvas) {
            canvas.drawLine(mPoints[0], mPoints[1],
                    mPoints[mPoints.length - 2], mPoints[mPoints.length - 1], mPaintGraph);
        }

        private void drawPathAsConfigured(Canvas canvas) {
            boolean path = false;
            boolean cart = false;
            for (int i = 0; i < mKeyFrameCount; i++) {
                if (mPathMode[i] == MotionPaths.PERPENDICULAR) {
                    path = true;
                }
                if (mPathMode[i] == MotionPaths.CARTESIAN) {
                    cart = true;
                }
            }
            if (path) {
                drawPathRelative(canvas);
            }
            if (cart) {
                drawPathCartesian(canvas);
            }
        }

        private void drawPathRelativeTicks(Canvas canvas, float x, float y) {
            float x1 = mPoints[0];
            float y1 = mPoints[1];
            float x2 = mPoints[mPoints.length - 2];
            float y2 = mPoints[mPoints.length - 1];
            float dist = (float) Math.hypot(x1 - x2, y1 - y2);
            float t = ((x - x1) * (x2 - x1) + (y - y1) * (y2 - y1)) / (dist * dist);
            float xp = x1 + t * (x2 - x1);
            float yp = y1 + t * (y2 - y1);

            Path path = new Path();
            path.moveTo(x, y);
            path.lineTo(xp, yp);
            float len = (float) Math.hypot(xp - x, yp - y);
            String text = "" + ((int) (100 * len / dist)) / 100.0f;
            getTextBounds(text, mTextPaint);
            float off = len / 2 - mBounds.width() / 2;
            canvas.drawTextOnPath(text, path, off, -20, mTextPaint);
            canvas.drawLine(x, y, xp, yp, mPaintGraph);
        }

        void getTextBounds(String text, Paint paint) {
            paint.getTextBounds(text, 0, text.length(), mBounds);
        }

        private void drawPathCartesian(Canvas canvas) {
            float x1 = mPoints[0];
            float y1 = mPoints[1];
            float x2 = mPoints[mPoints.length - 2];
            float y2 = mPoints[mPoints.length - 1];

            canvas.drawLine(Math.min(x1, x2), Math.max(y1, y2),
                    Math.max(x1, x2), Math.max(y1, y2), mPaintGraph);
            canvas.drawLine(Math.min(x1, x2), Math.min(y1, y2),
                    Math.min(x1, x2), Math.max(y1, y2), mPaintGraph);
        }

        private void drawPathCartesianTicks(Canvas canvas, float x, float y) {
            float x1 = mPoints[0];
            float y1 = mPoints[1];
            float x2 = mPoints[mPoints.length - 2];
            float y2 = mPoints[mPoints.length - 1];
            float minx = Math.min(x1, x2);
            float maxy = Math.max(y1, y2);
            float xgap = x - Math.min(x1, x2);
            float ygap = Math.max(y1, y2) - y;
            // Horizontal line
            String text = "" + ((int) (0.5 + 100 * xgap / Math.abs(x2 - x1))) / 100.0f;
            getTextBounds(text, mTextPaint);
            float off = xgap / 2 - mBounds.width() / 2;
            canvas.drawText(text, off + minx, y - 20, mTextPaint);
            canvas.drawLine(x, y,
                    Math.min(x1, x2), y, mPaintGraph);

            // Vertical line
            text = "" + ((int) (0.5 + 100 * ygap / Math.abs(y2 - y1))) / 100.0f;
            getTextBounds(text, mTextPaint);
            off = ygap / 2 - mBounds.height() / 2;
            canvas.drawText(text, x + 5, maxy - off, mTextPaint);
            canvas.drawLine(x, y,
                    x, Math.max(y1, y2), mPaintGraph);
        }

        private void drawPathScreenTicks(Canvas canvas, float x, float y, int viewWidth, int viewHeight) {
            float x1 = 0;
            float y1 = 0;
            float x2 = 1;
            float y2 = 1;
            float minx = 0;
            float maxy = 0;
            float xgap = x;
            float ygap = y;
            // Horizontal line
            String text = "" + ((int) (0.5 + 100 * (xgap - viewWidth / 2) / (getWidth() - viewWidth))) / 100.0f;
            getTextBounds(text, mTextPaint);
            float off = xgap / 2 - mBounds.width() / 2;
            canvas.drawText(text, off + minx, y - 20, mTextPaint);
            canvas.drawLine(x, y,
                    Math.min(x1, x2), y, mPaintGraph);

            // Vertical line
            text = "" + ((int) (0.5 + 100 * (ygap - viewHeight / 2) / (getHeight() - viewHeight))) / 100.0f;
            getTextBounds(text, mTextPaint);
            off = ygap / 2 - mBounds.height() / 2;
            canvas.drawText(text, x + 5, maxy - off, mTextPaint);
            canvas.drawLine(x, y,
                    x, Math.max(y1, y2), mPaintGraph);
        }

        private void drawRectangle(Canvas canvas, MotionController motionController) {
            mPath.reset();
            int rectFrames = 50;
            for (int i = 0; i <= rectFrames; i++) {
                float p = i / (float) rectFrames;
                motionController.buildRect(p, mRectangle, 0);
                mPath.moveTo(mRectangle[0], mRectangle[1]);
                mPath.lineTo(mRectangle[2], mRectangle[3]);
                mPath.lineTo(mRectangle[4], mRectangle[5]);
                mPath.lineTo(mRectangle[6], mRectangle[7]);
                mPath.close();
            }
            mPaint.setColor(0x44000000);
            canvas.translate(2, 2);
            canvas.drawPath(mPath, mPaint);

            canvas.translate(-2, -2);
            mPaint.setColor(0xFFFF0000);
            canvas.drawPath(mPath, mPaint);
        }

    }

    @SuppressLint("LogConditional")
    private void debugPos() {
        for (int i = 0; i < getChildCount(); i++) {
            final View child = getChildAt(i);
            Log.v(TAG, " " + Debug.getLocation() + " " + Debug.getName(this)
                    + " " + Debug.getName(getContext(), mCurrentState) + " " + Debug.getName(child)
                    + child.getLeft() + " "
                    + child.getTop());
        }
    }

    /**
     * Used to draw debugging graphics and to do post layout changes
     *
     * @param canvas
     */
    @Override
    protected void dispatchDraw(Canvas canvas) {
        if (DEBUG) {
            Log.v(TAG, " dispatchDraw " + getProgress() + Debug.getLocation());
        }
        if (mDecoratorsHelpers != null) {
            for (MotionHelper decor : mDecoratorsHelpers) {
                decor.onPreDraw(canvas);
            }
        }
        evaluate(false);
        if (mScene != null && mScene.mViewTransitionController != null) {
            mScene.mViewTransitionController.animate();
        }
        if (DEBUG) {
            Log.v(TAG, " dispatchDraw" + Debug.getLocation() + " " + Debug.getName(this)
                    + " " + Debug.getName(getContext(), mCurrentState));
            debugPos();
        }
        super.dispatchDraw(canvas);
        if (mScene == null) {
            return;
        }
        if (DEBUG) {
            mDebugPath = 0xFF;
        }
        if ((mDebugPath & 1) == 1) {
            if (!isInEditMode()) {
                mFrames++;
                long currentDrawTime = getNanoTime();
                if (mLastDrawTime != -1) {
                    long delay = currentDrawTime - mLastDrawTime;
                    if (delay > 200000000) {
                        float fps = mFrames / (delay * 1E-9f);
                        mLastFps = ((int) (fps * 100)) / 100.0f;
                        mFrames = 0;
                        mLastDrawTime = currentDrawTime;
                    }
                } else {
                    mLastDrawTime = currentDrawTime;
                }
                Paint paint = new Paint();
                paint.setTextSize(42);
                float p = ((int) (getProgress() * 1000)) / 10f;
                String str = mLastFps + " fps " + Debug.getState(this, mBeginState) + " -> ";
                str += Debug.getState(this, mEndState) + " (progress: " + p + " ) state=" +
                        ((mCurrentState == UNSET) ? "undefined" : Debug.getState(this, mCurrentState));
                paint.setColor(0xFF000000);
                canvas.drawText(str, 11, getHeight() - 29, paint);
                paint.setColor(0xFF880088);
                canvas.drawText(str, 10, getHeight() - 30, paint);

            }
        }
        if (mDebugPath > 1) {
            if (mDevModeDraw == null) {
                mDevModeDraw = new DevModeDraw();
            }
            mDevModeDraw.draw(canvas, mFrameArrayList, mScene.getDuration(), mDebugPath);
        }
        if (mDecoratorsHelpers != null) {
            for (MotionHelper decor : mDecoratorsHelpers) {
                decor.onPostDraw(canvas);
            }
        }
    }

    /**
     * Direct layout evaluation
     */
    private void evaluateLayout() {
        float dir = Math.signum(mTransitionGoalPosition - mTransitionLastPosition);
        long currentTime = getNanoTime();

        float deltaPos = 0f;
        if (!(mInterpolator instanceof StopLogic)) { // if we are not in a drag
            deltaPos = dir * (currentTime - mTransitionLastTime) * 1E-9f / mTransitionDuration;
        }
        float position = mTransitionLastPosition + deltaPos;

        boolean done = false;
        if (mTransitionInstantly) {
            position = mTransitionGoalPosition;
        }

        if ((dir > 0 && position >= mTransitionGoalPosition)
                || (dir <= 0 && position <= mTransitionGoalPosition)) {
            position = mTransitionGoalPosition;
            done = true;
        }
        if (mInterpolator != null && !done) {
            if (mTemporalInterpolator) {
                float time = (currentTime - mAnimationStartTime) * 1E-9f;
                position = mInterpolator.getInterpolation(time);
            } else {
                position = mInterpolator.getInterpolation(position);
            }
        }
        if ((dir > 0 && position >= mTransitionGoalPosition)
                || (dir <= 0 && position <= mTransitionGoalPosition)) {
            position = mTransitionGoalPosition;
        }
        mPostInterpolationPosition = position;
        int n = getChildCount();
        long time = getNanoTime();
        float interPos = mProgressInterpolator == null ? position : mProgressInterpolator.getInterpolation(position);
        for (int i = 0; i < n; i++) {
            final View child = getChildAt(i);
            final MotionController frame = mFrameArrayList.get(child);
            if (frame != null) {
                frame.interpolate(child, interPos, time, mKeyCache);
            }
        }
        if (mMeasureDuringTransition) {
            requestLayout();
        }
    }

    void evaluate(boolean force) {

        if (mTransitionLastTime == -1) {
            mTransitionLastTime = getNanoTime();
        }
        if (mTransitionLastPosition > 0.0f && mTransitionLastPosition < 1.0f) {
            mCurrentState = UNSET;
        }

        boolean newState = false;
        if (mKeepAnimating || mInTransition && (force || mTransitionGoalPosition != mTransitionLastPosition)) {
            float dir = Math.signum(mTransitionGoalPosition - mTransitionLastPosition);
            long currentTime = getNanoTime();

            float deltaPos = 0f;
            if (!(mInterpolator instanceof MotionInterpolator)) { // if we are not in a drag
                deltaPos = dir * (currentTime - mTransitionLastTime) * 1E-9f / mTransitionDuration;
            }
            float position = mTransitionLastPosition + deltaPos;

            boolean done = false;
            if (mTransitionInstantly) {
                position = mTransitionGoalPosition;
            }

            if ((dir > 0 && position >= mTransitionGoalPosition)
                    || (dir <= 0 && position <= mTransitionGoalPosition)) {
                position = mTransitionGoalPosition;
                mInTransition = false;
                done = true;
            }
            if (DEBUG) {
                Log.v(TAG, Debug.getLocation() + " mTransitionLastPosition = " + mTransitionLastPosition + " position = " + position);
            }
            mTransitionLastPosition = position;
            mTransitionPosition = position;
            mTransitionLastTime = currentTime;

            if (mInterpolator != null && !done) {
                if (mTemporalInterpolator) {
                    float time = (currentTime - mAnimationStartTime) * 1E-9f;
                    position = mInterpolator.getInterpolation(time);
                    if (DEBUG) {
                        Log.v(TAG, Debug.getLocation() + " mTransitionLastPosition = " + mTransitionLastPosition + " position = " + position);
                    }
                    mTransitionLastPosition = position;

                    mTransitionLastTime = currentTime;
                    if (mInterpolator instanceof MotionInterpolator) {
                        float lastVelocity = ((MotionInterpolator) mInterpolator).getVelocity();
                        mLastVelocity = lastVelocity;
                        if (Math.abs(lastVelocity) * mTransitionDuration <= EPSILON) {
                            mInTransition = false;
                        }
                        if (lastVelocity > 0 && position >= 1.0f) {
                            mTransitionLastPosition = position = 1.0f;
                            mInTransition = false;
                        }
                        if (lastVelocity < 0 && position <= 0) {
                            mTransitionLastPosition = position = 0.0f;
                            mInTransition = false;
                        }
                    }

                } else {

                    float p2 = position;
                    position = mInterpolator.getInterpolation(position);
                    if (mInterpolator instanceof MotionInterpolator) {
                        mLastVelocity = ((MotionInterpolator) mInterpolator).getVelocity();
                    } else {
                        p2 = mInterpolator.getInterpolation(p2 + deltaPos);
                        mLastVelocity = dir * (p2 - position) / deltaPos;
                    }

                }
            }
            if (Math.abs(mLastVelocity)> EPSILON) {
                    setState(TransitionState.MOVING);
            }

            if ((dir > 0 && position >= mTransitionGoalPosition)
                    || (dir <= 0 && position <= mTransitionGoalPosition)) {
                position = mTransitionGoalPosition;
                mInTransition = false;
            }

            if (position >= 1.0f || position <= 0.0f) {
                mInTransition = false;
                setState(TransitionState.FINISHED);
            }

            int n = getChildCount();
            mKeepAnimating = false;
            long time = getNanoTime();
            if (DEBUG) {
                Log.v(TAG, "LAYOUT frame.interpolate at " + position);
            }
            mPostInterpolationPosition = position;
            float interPos = mProgressInterpolator == null ? position : mProgressInterpolator.getInterpolation(position);
            if (mProgressInterpolator != null) {
                mLastVelocity = mProgressInterpolator.getInterpolation(position + dir / mTransitionDuration);
                mLastVelocity -= mProgressInterpolator.getInterpolation(position);
            }
            for (int i = 0; i < n; i++) {
                final View child = getChildAt(i);
                final MotionController frame = mFrameArrayList.get(child);
                if (frame != null) {
                    mKeepAnimating |= frame.interpolate(child, interPos, time, mKeyCache);
                }
            }
            if (DEBUG) {
                Log.v(TAG, " interpolate " + Debug.getLocation() + " " + Debug.getName(this)
                        + " " + Debug.getName(getContext(), mBeginState) + " " + position);
            }

            boolean end =((dir > 0 && position >= mTransitionGoalPosition)
                    || (dir <= 0 && position <= mTransitionGoalPosition)) ;
            if (!mKeepAnimating && !mInTransition && end ) {
                setState(TransitionState.FINISHED);
            }
            if (mMeasureDuringTransition) {
                requestLayout();
            }

            mKeepAnimating |= !end;

            // If we have hit the begin state begin state could be unset
            if (position <= 0 && mBeginState != UNSET ) {
                if (mCurrentState != mBeginState) {
                    newState = true;
                    mCurrentState = mBeginState;
                    ConstraintSet set = mScene.getConstraintSet(mBeginState);
                    set.applyCustomAttributes(this);
                    setState(TransitionState.FINISHED);
                }
            }

            if (position >= 1.0) {
                if (DEBUG) {
                    Log.v(TAG, Debug.getLoc() + " ============= setting  to end " + Debug.getName(getContext(), mEndState) + "  " + position);
                }
                if (mCurrentState != mEndState) {
                    newState = true;
                    mCurrentState = mEndState;
                    ConstraintSet set = mScene.getConstraintSet(mEndState);
                    set.applyCustomAttributes(this);
                    setState(TransitionState.FINISHED);
                }
            }

            if (mKeepAnimating || mInTransition) {
                invalidate();
            } else {
                if ((dir > 0 && position == 1) || (dir < 0 && position == 0)) {
                    setState(TransitionState.FINISHED);
                }
            }
            if (!mKeepAnimating && !mInTransition && ((dir > 0 && position == 1) || (dir < 0 && position == 0))) {
                onNewStateAttachHandlers();
            }
        }
        if (mTransitionLastPosition >= 1.0f) {
            if (mCurrentState != mEndState) {
                newState = true;
            }
            mCurrentState = mEndState;
        } else if (mTransitionLastPosition <= 0.0f) {
            if (mCurrentState != mBeginState) {
                newState = true;
            }
            mCurrentState = mBeginState;
        }

        mNeedsFireTransitionCompleted |= newState;

        if (newState && !mInLayout) {
            requestLayout();
        }

        mTransitionPosition = mTransitionLastPosition;
    }

    private boolean mNeedsFireTransitionCompleted = false;

    @Override
    protected void onLayout(boolean changed, int left, int top, int right, int bottom) {
        mInLayout = true;
        try {
            if (DEBUG) {
                Log.v(TAG, " onLayout " + getProgress() + "  " + Debug.getLocation());
            }
            if (mScene == null) {
                super.onLayout(changed, left, top, right, bottom);
                return;
            }
            int w = right - left;
            int h = bottom - top;
            if (mLastLayoutWidth != w || mLastLayoutHeight != h) {
                rebuildScene();
                evaluate(true);
                if (DEBUG) {
                    Log.v(TAG, " onLayout  rebuildScene  " + Debug.getLocation());
                }
            }

            mLastLayoutWidth = w;
            mLastLayoutHeight = h;
            mOldWidth = w;
            mOldHeight = h;
        } finally {
            mInLayout = false;
        }
    }

    /**
     * block ConstraintLayout from handling layout description
     *
     * @param id
     */
    @Override
    protected void parseLayoutDescription(int id) {
        mConstraintLayoutSpec = null;
    }

    private void init(AttributeSet attrs) {
        IS_IN_EDIT_MODE = isInEditMode();
        if (attrs != null) {
            TypedArray a = getContext()
                    .obtainStyledAttributes(attrs, R.styleable.MotionLayout);
            final int N = a.getIndexCount();

            boolean apply = true;
            for (int i = 0; i < N; i++) {
                int attr = a.getIndex(i);
                if (attr == R.styleable.MotionLayout_layoutDescription) {
                    int n = a.getResourceId(attr, UNSET);
                    mScene = new MotionScene(getContext(), this, n);
                } else if (attr == R.styleable.MotionLayout_currentState) {
                    mCurrentState = a.getResourceId(attr, UNSET);
                } else if (attr == R.styleable.MotionLayout_motionProgress) {
                    mTransitionGoalPosition = a.getFloat(attr, 0.0f);
                    mInTransition = true;
                } else if (attr == R.styleable.MotionLayout_applyMotionScene) {
                    apply = a.getBoolean(attr, apply);
                } else if (attr == R.styleable.MotionLayout_showPaths) {
                    if (mDebugPath == 0) { // favor motionDebug
                        mDebugPath = (a.getBoolean(attr, false)) ? DEBUG_SHOW_PATH : 0;
                    }
                } else if (attr == R.styleable.MotionLayout_motionDebug) {
                    mDebugPath = (a.getInt(attr, 0));
                }
            }
            a.recycle();
            if (mScene == null) {
                Log.e(TAG, "WARNING NO app:layoutDescription tag");
            }
            if (!apply) {
                mScene = null;
            }
        }
        if (mDebugPath != 0) {
            checkStructure();
        }
        if (mCurrentState == UNSET && mScene != null) {

            mCurrentState = mScene.getStartId();
            mBeginState = mScene.getStartId();
            if (DEBUG) {
                Log.v(TAG, " ============= init   end is " + Debug.getName(getContext(), mEndState));
            }
            mEndState = mScene.getEndId();
            if (DEBUG) {
                Log.v(TAG, " ============= init setting end to " + Debug.getName(getContext(), mEndState));
            }
        }
    }

    /**
     * Sets a motion scene to the layout. Subsequent calls to it will override the previous scene.
     */
    public void setScene(MotionScene scene) {
        mScene = scene;
        mScene.setRtl(isRtl());
        rebuildScene();
    }

    private void checkStructure() {
        if (mScene == null) {
            Log.e(TAG, "CHECK: motion scene not set! set \"app:layoutDescription=\"@xml/file\"");
            return;
        }

        checkStructure(mScene.getStartId(), mScene.getConstraintSet(mScene.getStartId()));
        SparseIntArray startToEnd = new SparseIntArray();
        SparseIntArray endToStart = new SparseIntArray();
        for (MotionScene.Transition definedTransition : mScene.getDefinedTransitions()) {
            if (definedTransition == mScene.mCurrentTransition) {
                Log.v(TAG, "CHECK: CURRENT");
            }
            checkStructure(definedTransition);
            int startId = definedTransition.getStartConstraintSetId();
            int endId = definedTransition.getEndConstraintSetId();
            String startString = Debug.getName(getContext(), startId);
            String endString = Debug.getName(getContext(), endId);
            if (startToEnd.get(startId) == endId) {

                Log.e(TAG, "CHECK: two transitions with the same start and end "
                        + startString + "->" + endString);
            }
            if (endToStart.get(endId) == startId) {

                Log.e(TAG, "CHECK: you can't have reverse transitions"
                        + startString + "->" + endString);
            }
            startToEnd.put(startId, endId);
            endToStart.put(endId, startId);
            if (mScene.getConstraintSet(startId) == null) {
                Log.e(TAG, " no such constraintSetStart " + startString);
            }

            if (mScene.getConstraintSet(endId) == null) {
                Log.e(TAG, " no such constraintSetEnd " + startString);
            }
        }
    }

    private void checkStructure(int csetId, ConstraintSet set) {
        String setName = Debug.getName(getContext(), csetId);
        int size = getChildCount();
        for (int i = 0; i < size; i++) {
            View v = getChildAt(i);
            int id = v.getId();
            if (id == -1) {
                Log.w(TAG, "CHECK: " + setName + " ALL VIEWS SHOULD HAVE ID's "
                        + v.getClass().getName() + " does not!");
            }
            ConstraintSet.Constraint c = set.getConstraint(id);
            if (c == null) {
                Log.w(TAG, "CHECK: " + setName + " NO CONSTRAINTS for " + Debug.getName(v));
            }
        }
        int[] ids = set.getKnownIds();
        for (int i = 0; i < ids.length; i++) {
            int id = ids[i];
            String idString = Debug.getName(getContext(), id);
            if (null == findViewById(ids[i])) {
                Log.w(TAG, "CHECK: " + setName + " NO View matches id " + idString);
            }
            if (set.getHeight(id) == UNSET) {
                Log.w(TAG, "CHECK: " + setName + "(" + idString + ") no LAYOUT_HEIGHT");
            }
            if (set.getWidth(id) == UNSET) {
                Log.w(TAG, "CHECK: " + setName + "(" + idString + ") no LAYOUT_HEIGHT");
            }
        }
    }

    private void checkStructure(MotionScene.Transition transition) {
        if (DEBUG) {
            Log.v(TAG, "CHECK: transition = " + transition.debugString(getContext()));
            Log.v(TAG, "CHECK: transition.setDuration = " + transition.getDuration());
        }
        if (transition.getStartConstraintSetId() == transition.getEndConstraintSetId()) {
            Log.e(TAG, "CHECK: start and end constraint set should not be the same!");
        }
    }

    /**
     * Display the debugging information such as paths information
     *
     * @param debugMode integer representing various debug modes
     * @hide
     */
    public void setDebugMode(int debugMode) {
        mDebugPath = debugMode;
        invalidate();
    }

    /**
     * Display the debug paths information
     *
     * @param showPaths show the paths if true
     * @// TODO: 10/10/18 remove by beta 1
     * @hide
     * @deprecated will be removed beta 1
     */
    public void getDebugMode(boolean showPaths) {
        mDebugPath = showPaths ? 2 : 1;
        invalidate();
    }

    private RectF mBoundsCheck = new RectF();
    private View mRegionView = null;
    private Matrix mInverseMatrix = null;

    private boolean callTransformedTouchEvent(View view, MotionEvent event, float offsetX, float offsetY) {
        Matrix viewMatrix = view.getMatrix();

        if(viewMatrix.isIdentity()) {
            event.offsetLocation(offsetX, offsetY);
            boolean handled = view.onTouchEvent(event);
            event.offsetLocation(-offsetX, -offsetY);

            return handled;
        }

        MotionEvent transformedEvent = MotionEvent.obtain(event);

        transformedEvent.offsetLocation(offsetX, offsetY);

        if(mInverseMatrix == null)
            mInverseMatrix = new Matrix();

        viewMatrix.invert(mInverseMatrix);
        transformedEvent.transform(mInverseMatrix);

        boolean handled = view.onTouchEvent(transformedEvent);

        transformedEvent.recycle();

        return handled;
    }

    /**
     * Walk the view tree to see if a child view handles a touch event.
     *
     * @param x
     * @param y
     * @param view
     * @param event
     * @return
     */
    private boolean handlesTouchEvent(float x, float y, View view, MotionEvent event) {
        boolean handled = false;
        if (view instanceof ViewGroup) {
            ViewGroup group = (ViewGroup) view;
            final int childCount = group.getChildCount();
            for (int i = childCount - 1; i >= 0; i--) {
                View child = group.getChildAt(i);
                if (handlesTouchEvent(x + child.getLeft() - view.getScrollX(), y + child.getTop() - view.getScrollY(), child, event)) {
                    handled = true;
                    break;
                }
            }
        }

        if (!handled) {
            mBoundsCheck.set(x, y, x + view.getRight() - view.getLeft(), y + view.getBottom() - view.getTop());

            if (event.getAction() != MotionEvent.ACTION_DOWN || mBoundsCheck.contains(event.getX(), event.getY())) {
                if (callTransformedTouchEvent(view, event, -x, -y)) {
                    handled = true;
                }
            }
        }

        return handled;
    }

    /**
     * Intercepts the touch event to correctly handle touch region id handover
     *
     * @param event
     * @return
     */
    @Override
    public boolean onInterceptTouchEvent(MotionEvent event) {
        if (mScene == null || !mInteractionEnabled) {
            return false;
        }

        if (mScene.mViewTransitionController != null) {
            mScene.mViewTransitionController.touchEvent(event);
        }
        MotionScene.Transition currentTransition = mScene.mCurrentTransition;
        if (currentTransition != null && currentTransition.isEnabled()) {
            TouchResponse touchResponse = currentTransition.getTouchResponse();
            if (touchResponse != null) {
                if (event.getAction() == MotionEvent.ACTION_DOWN) {
                    RectF region = touchResponse.getTouchRegion(this, new RectF());
                    if (region != null &&
                            (!region.contains(event.getX(), event.getY()))) {
                        return false;
                    }
                }
                int regionId = touchResponse.getTouchRegionId();
                if (regionId != MotionScene.UNSET) {
                    if (mRegionView == null || mRegionView.getId() != regionId) {
                        mRegionView = findViewById(regionId);
                    }
                    if (mRegionView != null) {
                        mBoundsCheck.set(mRegionView.getLeft(), mRegionView.getTop(), mRegionView.getRight(), mRegionView.getBottom());
                        if (mBoundsCheck.contains(event.getX(), event.getY())) {
                            // In case of region id, if the view or a child of the view
                            // handles an event we don't need to do anything;
                            if (!handlesTouchEvent(mRegionView.getLeft(), mRegionView.getTop(), mRegionView, event)) {
                                // but if not, then *we* need to handle the event.
                                return onTouchEvent(event);
                            }
                        }
                    }
                }
            }
        }
        return false;
    }

    @Override
    public boolean onTouchEvent(MotionEvent event) {
        if (DEBUG) {
            Log.v(TAG, Debug.getLocation() + " onTouchEvent = " + mTransitionLastPosition);
        }
        if (mScene != null && mInteractionEnabled && mScene.supportTouch()) {
            MotionScene.Transition currentTransition = mScene.mCurrentTransition;
            if (currentTransition != null && !currentTransition.isEnabled()) {
                return super.onTouchEvent(event);
            }
            mScene.processTouchEvent(event, getCurrentState(), this);
            return true;
        }
        if (DEBUG) {
            Log.v(TAG, Debug.getLocation() + " mTransitionLastPosition = " + mTransitionLastPosition);
        }
        return super.onTouchEvent(event);
    }

    @Override
    protected void onAttachedToWindow() {
        super.onAttachedToWindow();
        if (Build.VERSION.SDK_INT >= Build.VERSION_CODES.JELLY_BEAN_MR1) {
            mPreviouseRotation = getDisplay().getRotation();
        }
        if (mScene != null && mCurrentState != UNSET) {
            ConstraintSet cSet = mScene.getConstraintSet(mCurrentState);
            mScene.readFallback(this);
            if (mDecoratorsHelpers != null) {
                for (MotionHelper mh : mDecoratorsHelpers) {
                    mh.onFinishedMotionScene(this);
                }
            }
            if (cSet != null) {
                cSet.applyTo(this);
            }
            mBeginState = mCurrentState;
        }
        onNewStateAttachHandlers();
        if (mStateCache != null) {
            mStateCache.apply();
        } else {
            if (mScene != null && mScene.mCurrentTransition != null) {
                if (mScene.mCurrentTransition.getAutoTransition() == MotionScene.Transition.AUTO_ANIMATE_TO_END) {
                    transitionToEnd();
                    setState(TransitionState.SETUP);
                    setState(TransitionState.MOVING);
                }
            }
        }
    }

    @Override
    public void onRtlPropertiesChanged(int layoutDirection) {
        if (mScene != null) {
            mScene.setRtl(isRtl());
        }
    }

    /**
     * This function will set up various handlers (swipe, click...) whenever
     * a new state is reached.
     */
     void onNewStateAttachHandlers() {
        if (mScene == null) {
            return;
        }
        if (mScene.autoTransition(this, mCurrentState)) {
            requestLayout();
            return;
        }
        if (mCurrentState != UNSET) {
            mScene.addOnClickListeners(this, mCurrentState);
        }
        if (mScene.supportTouch()) {
            mScene.setupTouch();
        }
    }

    /**
     * Return the current state id
     *
     * @return current state id
     */
    public int getCurrentState() {
        return mCurrentState;
    }

    /**
     * Get current position during an animation.
     *
     * @return current position from 0.0 to 1.0 inclusive
     */
    public float getProgress() {
        return mTransitionLastPosition;
    }

    /**
     * Provide an estimate of the motion with respect to change in transitionPosition
     * (assume you are currently in a transition)
     *
     * @param mTouchAnchorId id of the anchor view that will be "moved" by touch
     * @param pos            the transition position at which to estimate the position
     * @param locationX      the x location within the view (0.0 = left , 1.0 = right)
     * @param locationY      the y location within the view (0.0 = left , 1.0 = right)
     * @param mAnchorDpDt    returns the dx/dp and dy/dp
     */
    void getAnchorDpDt(int mTouchAnchorId,
                       float pos,
                       float locationX, float locationY,
                       float[] mAnchorDpDt) {
        View v;
        MotionController f = mFrameArrayList.get(v = getViewById(mTouchAnchorId));
        if (DEBUG) {
            Log.v(TAG, " getAnchorDpDt " + Debug.getName(v) + " " + Debug.getLocation());
        }
        if (f != null) {
            f.getDpDt(pos, locationX, locationY, mAnchorDpDt);
            float y = v.getY();
            float deltaPos = pos - lastPos;
            float deltaY = y - lastY;
            float dydp = (deltaPos != 0.0f) ? deltaY / deltaPos : Float.NaN;
            if (DEBUG) {
                Log.v(TAG, " getAnchorDpDt " + Debug.getName(v) + " " + Debug.getLocation() + " " + Arrays.toString(mAnchorDpDt));
            }

            lastPos = pos;
            lastY = y;
        } else {
            String idName = (v == null) ? "" + mTouchAnchorId :
                    v.getContext().getResources().getResourceName(mTouchAnchorId);
            Log.w(TAG, "WARNING could not find view id " + idName);
        }
    }

    /**
     * Gets the time of the currently set animation.
     *
     * @return time in Milliseconds
     */
    public long getTransitionTimeMs() {
        if (mScene != null) {
            mTransitionDuration = mScene.getDuration() / 1000f;
        }
        return (long) (mTransitionDuration * 1000);
    }

    /**
     * Set a listener to be notified of drawer events.
     *
     * @param listener Listener to notify when drawer events occur
     * @see TransitionListener
     */
    public void setTransitionListener(TransitionListener listener) {
        mTransitionListener = listener;
    }

    /**
     * adds a listener to be notified of drawer events.
     *
     * @param listener Listener to notify when drawer events occur
     * @see TransitionListener
     */
    public void addTransitionListener(TransitionListener listener) {
        if (mTransitionListeners == null) {
            mTransitionListeners = new ArrayList<>();
        }
        mTransitionListeners.add(listener);
    }

    /**
     * adds a listener to be notified of drawer events.
     *
     * @param listener Listener to notify when drawer events occur
     * @return <tt>true</tt> if it contained the specified listener
     * @see TransitionListener
     */
    public boolean removeTransitionListener(TransitionListener listener) {
        if (mTransitionListeners == null) {
            return false;
        }
        return mTransitionListeners.remove(listener);
    }

    /**
     * Listener for monitoring events about TransitionLayout. <b>Added in 2.0</b>
     */
    public interface TransitionListener {
        /**
         * Called when a drawer is about to start a transition.
         * Note. startId may be -1 if starting from an "undefined state"
         *
         * @param motionLayout The TransitionLayout view that was moved
         * @param startId      the id of the start state (or ConstraintSet). Will be -1 if unknown.
         * @param endId        the id of the end state (or ConstraintSet).
         */
        public void onTransitionStarted(MotionLayout motionLayout,
                                        int startId, int endId);

        /**
         * Called when a drawer's position changes.
         *
         * @param motionLayout The TransitionLayout view that was moved
         * @param startId      the id of the start state (or ConstraintSet). Will be -1 if unknown.
         * @param endId        the id of the end state (or ConstraintSet).
         * @param progress     The progress on this transition, from 0 to 1.
         */
        void onTransitionChange(MotionLayout motionLayout,
                                int startId, int endId,
                                float progress);

        /**
         * Called when a drawer has settled completely a state.
         * The TransitionLayout is interactive at this point.
         *
         * @param motionLayout Drawer view that is now open
         * @param currentId    the id it has reached
         */
        void onTransitionCompleted(MotionLayout motionLayout, int currentId);

        /**
         * Call when a trigger is fired
         *
         * @param motionLayout
         * @param triggerId    The id set set with triggerID
         * @param positive     for positive transition edge
         * @param progress
         */
        void onTransitionTrigger(MotionLayout motionLayout, int triggerId, boolean positive,
                                 float progress);
    }

    /**
     * This causes the callback onTransitionTrigger to be called
     *
     * @param triggerId The id set set with triggerID
     * @param positive  for positive transition edge
     * @param progress  the current progress
     */
    public void fireTrigger(int triggerId, boolean positive, float progress) {
        if (mTransitionListener != null) {
            mTransitionListener.onTransitionTrigger(this, triggerId, positive, progress);
        }
        if (mTransitionListeners != null) {
            for (TransitionListener listeners : mTransitionListeners) {
                listeners.onTransitionTrigger(this, triggerId, positive, progress);
            }
        }
    }

    private void fireTransitionChange() {
        if (mTransitionListener != null || (mTransitionListeners != null && !mTransitionListeners.isEmpty())) {
            if (mListenerPosition != mTransitionPosition) {
                if (mListenerState != UNSET) {
                    if (mTransitionListener != null) {
                        mTransitionListener.onTransitionStarted(this, mBeginState, mEndState);
                    }
                    if (mTransitionListeners != null) {
                        for (TransitionListener listeners : mTransitionListeners) {
                            listeners.onTransitionStarted(this, mBeginState, mEndState);
                        }
                    }
                    mIsAnimating = true;
                }
                mListenerState = UNSET;
                mListenerPosition = mTransitionPosition;
                if (mTransitionListener != null) {
                    mTransitionListener.onTransitionChange(this, mBeginState, mEndState, mTransitionPosition);
                }
                if (mTransitionListeners != null) {
                    for (TransitionListener listeners : mTransitionListeners) {
                        listeners.onTransitionChange(this, mBeginState, mEndState, mTransitionPosition);
                    }
                }
                mIsAnimating = true;
            }
        }
    }

    ArrayList<Integer> mTransitionCompleted = new ArrayList<>();

    /**
     * This causes the callback TransitionCompleted to be called
     */
    protected void fireTransitionCompleted() {
        if (mTransitionListener != null || (mTransitionListeners != null && !mTransitionListeners.isEmpty())) {
            if (mListenerState == UNSET) {
                mListenerState = mCurrentState;
                int lastState = UNSET;
                if (!mTransitionCompleted.isEmpty()) {
                    lastState = mTransitionCompleted.get(mTransitionCompleted.size() - 1);
                }
                if (lastState != mCurrentState && mCurrentState != -1) {
                    mTransitionCompleted.add(mCurrentState);
                }
            }
        }
        processTransitionCompleted();
        if (mOnComplete != null) {
            mOnComplete.run();
        }

        if (mScheduledTransitionTo != null && mScheduledTransitions > 0) {
            transitionToState(mScheduledTransitionTo[0]);
            System.arraycopy(mScheduledTransitionTo,1,mScheduledTransitionTo,0,mScheduledTransitionTo.length-1);
            mScheduledTransitions--;
        }
    }

    private void processTransitionCompleted() {
        if (mTransitionListener == null && (mTransitionListeners == null || mTransitionListeners.isEmpty())) {
            return;
        }
        mIsAnimating = false;
        for (Integer state : mTransitionCompleted) {
            if (mTransitionListener != null) {
                mTransitionListener.onTransitionCompleted(this, state);
            }
            if (mTransitionListeners != null) {
                for (TransitionListener listeners : mTransitionListeners) {
                    listeners.onTransitionCompleted(this, state);
                }
            }
        }
        mTransitionCompleted.clear();
    }

    /**
     * @hide
     */
    public DesignTool getDesignTool() {
        if (mDesignTool == null) {
            mDesignTool = new DesignTool(this);
        }
        return mDesignTool;
    }

    /**
     * {@hide}
     */
    @Override
    public void onViewAdded(View view) {
        super.onViewAdded(view);
        if (view instanceof MotionHelper) {
            MotionHelper helper = (MotionHelper) view;
            if (mTransitionListeners == null) {
                mTransitionListeners = new ArrayList<>();
            }
            mTransitionListeners.add(helper);

            if (helper.isUsedOnShow()) {
                if (mOnShowHelpers == null) {
                    mOnShowHelpers = new ArrayList<>();
                }
                mOnShowHelpers.add(helper);
            }
            if (helper.isUseOnHide()) {
                if (mOnHideHelpers == null) {
                    mOnHideHelpers = new ArrayList<>();
                }
                mOnHideHelpers.add(helper);
            }
            if (helper.isDecorator()) {
                if (mDecoratorsHelpers == null) {
                    mDecoratorsHelpers = new ArrayList<>();
                }
                mDecoratorsHelpers.add(helper);
            }
        }
    }

    /**
     * {@hide}
     */
    @Override
    public void onViewRemoved(View view) {
        super.onViewRemoved(view);
        if (mOnShowHelpers != null) {
            mOnShowHelpers.remove(view);
        }
        if (mOnHideHelpers != null) {
            mOnHideHelpers.remove(view);
        }
    }

    public void setOnShow(float progress) {
        if (mOnShowHelpers != null) {
            final int count = mOnShowHelpers.size();
            for (int i = 0; i < count; i++) {
                MotionHelper helper = mOnShowHelpers.get(i);
                helper.setProgress(progress);
            }
        }
    }

    public void setOnHide(float progress) {
        if (mOnHideHelpers != null) {
            final int count = mOnHideHelpers.size();
            for (int i = 0; i < count; i++) {
                MotionHelper helper = mOnHideHelpers.get(i);
                helper.setProgress(progress);
            }
        }
    }

    /**
     * Get the id's of all constraintSets used by MotionLayout
     *
     * @return
     */
    public int[] getConstraintSetIds() {
        if (mScene == null) {
            return null;
        }
        return mScene.getConstraintSetIds();
    }

    /**
     * Get the ConstraintSet associated with an id
     * This returns a link to the constraintset
     * But in most cases can be used.
     * createConstraintSet makes a copy which is more expensive.
     *
     * @param id
     * @return
     * @see #cloneConstraintSet(int)
     */
    public ConstraintSet getConstraintSet(int id) {
        if (mScene == null) {
            return null;
        }
        return mScene.getConstraintSet(id);
    }

    /**
     * Creates a ConstraintSet based on an existing
     * constraintSet.
     * This makes a copy of the ConstraintSet.
     *
     * @param id The ide of the ConstraintSet
     * @return the ConstraintSet
     */
    public ConstraintSet cloneConstraintSet(int id) {
        if (mScene == null) {
            return null;
        }
        ConstraintSet orig = mScene.getConstraintSet(id);
        ConstraintSet ret = new ConstraintSet();
        ret.clone(orig);
        return ret;
    }

    /**
     * rebuild the motion Layouts
     *
     * @deprecated Please call rebuildScene() instead.
     */
    @Deprecated
    public void rebuildMotion() {
        Log.e(TAG, "This method is deprecated. Please call rebuildScene() instead.");
        rebuildScene();
    }

    /**
     * rebuild the motion Layouts
     */
    public void rebuildScene() {
        mModel.reEvaluateState();
        invalidate();
    }

    /**
     * update a ConstraintSet under the id.
     *
     * @param stateId id of the ConstraintSet
     * @param set     The constraintSet
     */
    public void updateState(int stateId, ConstraintSet set) {
        if (mScene != null) {
            mScene.setConstraintSet(stateId, set);
        }
        updateState();
        if (mCurrentState == stateId) {
            set.applyTo(this);
        }
    }

    /**
     * Update a ConstraintSet but animate the change.
     *
     * @param stateId  id of the ConstraintSet
     * @param set      The constraintSet
     * @param duration The length of time to perform the animation
     */
    public void updateStateAnimate(int stateId, ConstraintSet set, int duration) {
        if (mScene == null) {
            return;
        }

        if (mCurrentState == stateId) {
            updateState(R.id.view_transition, getConstraintSet(stateId));
            setState(R.id.view_transition, -1, -1);
            updateState(stateId, set);
            MotionScene.Transition tmpTransition = new MotionScene.Transition(-1, mScene, R.id.view_transition, stateId);
            tmpTransition.setDuration(duration);
            setTransition(tmpTransition);
            transitionToEnd();
        }
    }

    /**
     * on completing the current transition, transition to this state.
     *
     * @param id
     */
    public void scheduleTransitionTo(int id) {
        if (getCurrentState() == -1) {
            transitionToState(id);
        } else {
            if (mScheduledTransitionTo == null) {
                mScheduledTransitionTo = new int[4];
            } else if (mScheduledTransitionTo.length <= mScheduledTransitions) {
                mScheduledTransitionTo =
                        Arrays.copyOf(mScheduledTransitionTo, mScheduledTransitionTo.length * 2);
            }
            mScheduledTransitionTo[mScheduledTransitions++] = id;
        }
    }

    /**
     * Not sure we want this
     *
     * @hide
     */
    public void updateState() {
        mModel.initFrom(mLayoutWidget, mScene.getConstraintSet(mBeginState), mScene.getConstraintSet(mEndState));
        rebuildScene();
    }

    /**
     * Get all Transitions known to the system.
     *
     * @return
     */
    public ArrayList<MotionScene.Transition> getDefinedTransitions() {
        if (mScene == null) {
            return null;
        }
        return mScene.getDefinedTransitions();
    }

    /**
     * Gets the state you are currently transitioning from.
     * If you are transitioning from an unknown state returns -1
     *
     * @return State you are transitioning from.
     */
    public int getStartState() {
        return mBeginState;
    }

    /**
     * Gets the state you are currently transition to.
     *
     * @return The State you are transitioning to.
     */
    public int getEndState() {
        return mEndState;
    }

    /**
     * Gets the position you are animating to typically 0 or 1.
     * This is useful during animation after touch up
     *
     * @return The target position you are moving to
     */
    public float getTargetPosition() {
        return mTransitionGoalPosition;
    }

    /**
     * Change the current Transition duration.
     *
     * @param milliseconds duration for transition to complete
     */
    public void setTransitionDuration(int milliseconds) {
        if (mScene == null) {
            Log.e(TAG, "MotionScene not defined");
            return;
        }
        mScene.setDuration(milliseconds);
    }

    /**
     * This returns the internal Transition Structure
     *
     * @param id
     * @return
     */
    public MotionScene.Transition getTransition(int id) {
        return mScene.getTransitionById(id);
    }

    /**
     * This looks up the constraintset ID given an id string (
     *
     * @param id String id (without the "@+id/")
     * @return the integer id of the string
     * @hide
     */
    int lookUpConstraintId(String id) {
        if (mScene == null) {
            return 0;
        }
        return mScene.lookUpConstraintId(id);
    }

    /**
     * does a revers look up to find the ConstraintSets Name
     *
     * @param id the integer id of the constraintSet
     * @return
     */
    String getConstraintSetNames(int id) {
        if (mScene == null) {
            return null;
        }
        return mScene.lookUpConstraintName(id);
    }

    /**
     * this allow disabling autoTransitions to prevent design surface from being in undefined states
     *
     * @param disable
     */
    void disableAutoTransition(boolean disable) {
        if (mScene == null) {
            return;
        }
        mScene.disableAutoTransition(disable);
    }

    /**
     * Enables (or disables) MotionLayout's onClick and onSwipe handling.
     *
     * @param enabled If true,  touch & click  is enabled; otherwise it is disabled
     */
    public void setInteractionEnabled(boolean enabled) {
        mInteractionEnabled = enabled;
    }

    /**
     * Determines whether MotionLayout's touch & click handling are enabled.
     * An interaction enabled MotionLayout can respond to user input and initiate and control.
     * MotionLayout interactions are enabled initially by default.
     * MotionLayout touch & click handling may be enabled or disabled by calling its
     * setInteractionEnabled method.
     *
     * @return true if MotionLayout's  touch & click  is enabled, false otherwise
     */
    public boolean isInteractionEnabled() {
        return mInteractionEnabled;
    }

    private void fireTransitionStarted(MotionLayout motionLayout, int mBeginState, int mEndState) {
        if (mTransitionListener != null) {
            mTransitionListener.onTransitionStarted(this, mBeginState, mEndState);
        }
        if (mTransitionListeners != null) {
            for (TransitionListener listeners : mTransitionListeners) {
                listeners.onTransitionStarted(motionLayout, mBeginState, mEndState);
            }
        }
    }

    /**
     * Execute a ViewTransition.
     * Transition will execute if its conditions are met and it is enabled
     *
     * @param viewTransitionId
     * @param view             The views to apply to
     */
    public void viewTransition(int viewTransitionId, View... view) {
        if (mScene != null) {
            mScene.viewTransition(viewTransitionId, view);
        } else {
            Log.e(TAG, " no motionScene");
        }
    }

    /**
     * Enable a ViewTransition ID.
     *
     * @param viewTransitionId id of ViewTransition
     * @param enable           If false view transition cannot be executed.
     */
    public void enableViewTransition(int viewTransitionId, boolean enable) {
        if (mScene != null) {
            mScene.enableViewTransition(viewTransitionId, enable);
        }
    }

    /**
     * Is transition id enabled or disabled
     *
     * @param viewTransitionId the ide of the transition
     * @return true if enabled
     */
    public boolean isViewTransitionEnabled(int viewTransitionId) {
        if (mScene != null) {
            return mScene.isViewTransitionEnabled(viewTransitionId);
        }
        return false;
    }

    /**
     * Apply the view transitions keyFrames to the MotionController.
     * Note ConstraintOverride is not used
     *
     * @param viewTransitionId the id of the view transition
     * @param motionController the MotionController to apply the keyframes to
     * @return true if it found and applied the viewTransition false otherwise
     */
    public boolean applyViewTransition(int viewTransitionId, MotionController motionController) {
        if (mScene != null) {
            return mScene.applyViewTransition(viewTransitionId, motionController);
        }
        return false;
    }
}<|MERGE_RESOLUTION|>--- conflicted
+++ resolved
@@ -2072,22 +2072,13 @@
     public void transitionToState(int id, int screenWidth, int screenHeight) {
         transitionToState(id, screenWidth, screenHeight, -1);
     }
-    
+
     @RequiresApi(api = Build.VERSION_CODES.JELLY_BEAN_MR1)
     public void rotateTo(int id, int duration) {
         mInRotation = true;
         mPreRotateWidth = getWidth();
         mPreRotateHeight = getHeight();
 
-<<<<<<< HEAD
-=======
-    @RequiresApi(api = Build.VERSION_CODES.JELLY_BEAN_MR1)
-    public void rotateTo(int id, int duration) {
-        mInRotation = true;
-        mPreRotateWidth = getWidth();
-        mPreRotateHeight = getHeight();
-
->>>>>>> 915bce0a
         int currentRotation = getDisplay().getRotation();
         mRotatMode = (((currentRotation + 1) % 4) > ((mPreviouseRotation + 1) % 4)) ? 1 : 2;
 
@@ -2123,10 +2114,7 @@
     public boolean isInRotation() {
         return mInRotation;
     }
-<<<<<<< HEAD
- 
-=======
->>>>>>> 915bce0a
+
     /**
      * Animate to the state defined by the id.
      * Width and height may be used in the picking of the id using this StateSet.
@@ -2136,10 +2124,7 @@
      * @param screenHeight the height of the motionLayout used to select the variant
      * @param duration     time in ms. if 0 set by default or transition -1 by current
      */
-<<<<<<< HEAD
-    
-=======
->>>>>>> 915bce0a
+
     public void transitionToState(int id, int screenWidth, int screenHeight, int duration) {
         // if id is either end or start state, transition using current setup.
         // if id is not part of end/start, need to setup
@@ -2218,11 +2203,7 @@
         } else if (duration > 0) {
             mTransitionDuration = duration / 1000f;
         }
-<<<<<<< HEAD
- 
-=======
-
->>>>>>> 915bce0a
+
         int n = getChildCount();
 
         mFrameArrayList.clear();
