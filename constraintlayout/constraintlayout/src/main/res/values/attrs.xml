--- conflicted
+++ resolved
@@ -1498,11 +1498,7 @@
         <attr name="android:autoSizeTextType"/>
         <attr name="textureWidth" format="dimension" />
         <attr name="textureHeight" format="dimension" />
-<<<<<<< HEAD
         <attr name="textureBlurFactor" format="integer" />
-
-=======
->>>>>>> 6343581b
         <attr name="textBackgroundPanX" format="float" />
         <attr name="textBackgroundPanY" format="float" />
         <attr name="textBackgroundZoom" format="float" />
