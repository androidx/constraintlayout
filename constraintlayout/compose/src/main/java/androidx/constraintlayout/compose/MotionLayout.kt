/*
 * Copyright 2021 The Android Open Source Project
 *
 * Licensed under the Apache License, Version 2.0 (the "License");
 * you may not use this file except in compliance with the License.
 * You may obtain a copy of the License at
 *
 *      http://www.apache.org/licenses/LICENSE-2.0
 *
 * Unless required by applicable law or agreed to in writing, software
 * distributed under the License is distributed on an "AS IS" BASIS,
 * WITHOUT WARRANTIES OR CONDITIONS OF ANY KIND, either express or implied.
 * See the License for the specific language governing permissions and
 * limitations under the License.
 */

package androidx.constraintlayout.compose

import android.annotation.SuppressLint
import android.graphics.Matrix
import androidx.compose.foundation.Canvas
import androidx.compose.foundation.layout.Box
import androidx.compose.foundation.layout.BoxScope
import androidx.compose.foundation.layout.LayoutScopeMarker
import androidx.compose.runtime.*
import androidx.compose.ui.Modifier
import androidx.compose.ui.geometry.Offset
import androidx.compose.ui.geometry.Size
import androidx.compose.ui.graphics.Color
import androidx.compose.ui.graphics.Path
import androidx.compose.ui.graphics.PathEffect
import androidx.compose.ui.graphics.drawscope.DrawScope
import androidx.compose.ui.graphics.drawscope.Stroke
import androidx.compose.ui.graphics.drawscope.translate
import androidx.compose.ui.graphics.nativeCanvas
import androidx.compose.ui.layout.*
import androidx.compose.ui.semantics.semantics
import androidx.compose.ui.unit.*
import androidx.constraintlayout.core.motion.Motion
import androidx.constraintlayout.core.parser.CLParser
import androidx.constraintlayout.core.parser.CLParsingException
import androidx.constraintlayout.core.state.*
import androidx.constraintlayout.core.state.Dimension
import androidx.constraintlayout.core.state.Transition
import androidx.constraintlayout.core.widgets.Optimizer
import org.intellij.lang.annotations.Language
import java.lang.StringBuilder
import java.util.*


/**
 * Layout that interpolate its children layout given two sets of constraint and
 * a progress (from 0 to 1)
 */
@Suppress("NOTHING_TO_INLINE")
@Composable
inline fun MotionLayout(
        start: ConstraintSet,
        end: ConstraintSet,
        transition: androidx.constraintlayout.compose.Transition? = null,
        progress: Float,
        debug: EnumSet<MotionLayoutDebugFlags> = EnumSet.of(MotionLayoutDebugFlags.NONE),
        modifier: Modifier = Modifier,
        optimizationLevel: Int = Optimizer.OPTIMIZATION_STANDARD,
        crossinline content: @Composable MotionLayoutScope.() -> Unit
) {
    val measurer = remember { MotionMeasurer() }
    val scope = remember { MotionLayoutScope(measurer) }
    val progressState = remember { mutableStateOf(0f) }
    SideEffect { progressState.value = progress }
    val measurePolicy =
        rememberMotionLayoutMeasurePolicy(optimizationLevel, debug, start, end, transition, progressState, measurer)
    if (!debug.contains(MotionLayoutDebugFlags.NONE)) {
        Box {
            @Suppress("DEPRECATION")
            (MultiMeasureLayout(
                modifier = modifier.semantics { designInfoProvider = measurer },
                measurePolicy = measurePolicy,
                content = { scope.content() }
            ))
            with(measurer) {
                drawDebug()
            }
        }
    } else {
        @Suppress("DEPRECATION")
        (MultiMeasureLayout(
            modifier = modifier.semantics { designInfoProvider = measurer },
            measurePolicy = measurePolicy,
            content = { scope.content() }
        ))
    }
}

@Suppress("NOTHING_TO_INLINE")
@Composable
inline fun MotionLayout(
    motionScene: MotionScene,
    progress: Float,
    debug: EnumSet<MotionLayoutDebugFlags> = EnumSet.of(MotionLayoutDebugFlags.NONE),
    modifier: Modifier = Modifier,
    optimizationLevel: Int = Optimizer.OPTIMIZATION_STANDARD,
    crossinline content: @Composable() (MotionLayoutScope.() -> Unit),
) {
    val needsUpdate = remember {
        mutableStateOf(0L)
    }
    motionScene.setUpdateFlag(needsUpdate)

    var usedDebugMode = debug
    if (motionScene.getForcedDrawDebug() != MotionLayoutDebugFlags.UNKNOWN) {
        usedDebugMode = EnumSet.of(motionScene.getForcedDrawDebug())
    }

    val startContent = remember(motionScene, needsUpdate.value) {
        motionScene.getConstraintSet("start")
    }
    val endContent = remember(motionScene, needsUpdate.value) {
        motionScene.getConstraintSet("end")
    }
    val transitionContent = remember(motionScene, needsUpdate.value) {
        motionScene.getTransition("default")
    }
    val forcedProgress = motionScene.getForcedProgress()
    val usedProgress = if (forcedProgress.isNaN()) progress else forcedProgress

    if (startContent == null || endContent == null) {
        return
    }
    val start = ConstraintSet(startContent)
    val end = ConstraintSet(endContent)
    val transition : androidx.constraintlayout.compose.Transition? = if (transitionContent != null) Transition(transitionContent) else null

    val measurer = remember { MotionMeasurer() }
    val scope = remember { MotionLayoutScope(measurer) }
    val progressState = remember { mutableStateOf(0f) }
    SideEffect { progressState.value = usedProgress }
    val measurePolicy =
        rememberMotionLayoutMeasurePolicy(optimizationLevel, usedDebugMode, start, end, transition, progressState, measurer)
    measurer.addLayoutInformationReceiver(motionScene as JSONMotionScene)

    if (!usedDebugMode.contains(MotionLayoutDebugFlags.NONE)) {
        Box {
            @Suppress("DEPRECATION")
            (MultiMeasureLayout(
                modifier = modifier.semantics { designInfoProvider = measurer },
                measurePolicy = measurePolicy,
                content = { scope.content() }
            ))
            with(measurer) {
                drawDebug()
            }
        }
    } else {
        @Suppress("DEPRECATION")
        (MultiMeasureLayout(
            modifier = modifier.semantics { designInfoProvider = measurer },
            measurePolicy = measurePolicy,
            content = { scope.content() }
        ))
    }

}

@Immutable
interface MotionScene {
    fun setConstraintSetContent(name: String, content: String)
    fun setTransitionContent(name: String, content: String)
    fun getConstraintSet(name: String): String?
    fun getTransition(name: String) : String?
    fun setUpdateFlag(needsUpdate: MutableState<Long>)
    fun setDebugName(name: String?)
    fun getForcedProgress(): Float
    fun getForcedDrawDebug(): MotionLayoutDebugFlags
}

class JSONMotionScene(@Language("json5") content : String)
    : EditableJSONLayout(content), MotionScene {

    private val constraintSetsContent = HashMap<String, String>()
    private val transitionsContent = HashMap<String, String>()
    private var forcedProgress: Float = Float.NaN

    init {
        // call parent init here so that hashmaps are created
        initialization()
    }

    ///////////////////////////////////////////////////////////////////////////
    // Accessors
    ///////////////////////////////////////////////////////////////////////////

    override fun setConstraintSetContent(name: String, content: String) {
        constraintSetsContent[name] = content
    }

    override fun setTransitionContent(name: String, content: String) {
        transitionsContent[name] = content
    }

    override fun getConstraintSet(name: String): String? {
        return constraintSetsContent[name]
    }

    override fun getTransition(name: String): String? {
        return transitionsContent[name]
    }

    override fun getForcedProgress() : Float {
        return forcedProgress;
    }

    ///////////////////////////////////////////////////////////////////////////
    // on update methods
    ///////////////////////////////////////////////////////////////////////////

    override fun onNewContent(content: String) {
        super.onNewContent(content)
        parseMotionSceneJSON(this, content);
    }

    override fun onNewProgress(progress: Float) {
        forcedProgress = progress
        signalUpdate()
    }

}

@SuppressLint("ComposableNaming")
@Composable
fun MotionScene(@Language("json5") content: String): MotionScene {
    return remember(content) {
        JSONMotionScene(content)
    }
}

@LayoutScopeMarker
class MotionLayoutScope @PublishedApi internal constructor(measurer: MotionMeasurer) {
    private var myMeasurer = measurer

    class MotionProperties internal constructor(id: String, tag: String?, measurer: MotionMeasurer) {
        private var myId = id
        private var myTag = null
        private var myMeasurer = measurer

        fun id() : String {
            return myId
        }

        fun tag() : String? {
            return myTag
        }

        fun color(name: String) : Color {
            return myMeasurer.getCustomColor(myId, name)
        }

        fun float(name: String) : Float {
            return myMeasurer.getCustomFloat(myId, name)
        }

        fun int(name: String): Int {
            return myMeasurer.getCustomFloat(myId, name).toInt()
        }

        fun distance(name: String): Dp {
            return myMeasurer.getCustomFloat(myId, name).dp
        }

        fun fontSize(name: String) : TextUnit {
            return myMeasurer.getCustomFloat(myId, name).sp
        }
    }

    @Composable
    fun motionProperties(id: String): MutableState<MotionProperties> = remember {
        mutableStateOf(MotionProperties(id, null, myMeasurer))
    }

    fun motionProperties(id: String, tag: String): MotionProperties{
        return MotionProperties(id, tag, myMeasurer)
    }

    fun motionColor(id: String, name: String): Color {
        return myMeasurer.getCustomColor(id, name)
    }

    fun motionFloat(id: String, name: String): Float {
        return myMeasurer.getCustomFloat(id, name)
    }

    fun motionInt(id: String, name: String): Int {
        return myMeasurer.getCustomFloat(id, name).toInt()
    }

    fun motionDistance(id: String, name: String): Dp {
        return myMeasurer.getCustomFloat(id, name).dp
    }

    fun motionFontSize(id: String, name: String): TextUnit {
        return myMeasurer.getCustomFloat(id, name).sp
    }
}

@Immutable
interface Transition {
    fun applyTo(transition: Transition, type: Int)
}

@SuppressLint("ComposableNaming")
@Composable
fun Transition(@Language("json5") content : String) : androidx.constraintlayout.compose.Transition {
    val transition = remember(content) {
        mutableStateOf(object : androidx.constraintlayout.compose.Transition {
            override fun applyTo(transition: Transition, type: Int) {
                parseTransition(content, transition)
            }
        })
    }
    return transition.value
}

enum class MotionLayoutDebugFlags {
    NONE,
    SHOW_ALL,
    UNKNOWN
}

enum class LayoutInfoFlags {
    NONE,
    BOUNDS
}

@Composable
@PublishedApi
internal fun rememberMotionLayoutMeasurePolicy(
    optimizationLevel: Int,
    debug: EnumSet<MotionLayoutDebugFlags>,
    constraintSetStart: ConstraintSet,
    constraintSetEnd: ConstraintSet,
    transition: androidx.constraintlayout.compose.Transition?,
    progress: MutableState<Float>,
    measurer: MotionMeasurer
) = remember(optimizationLevel, debug, constraintSetStart, constraintSetEnd, transition) {
    measurer.initWith(constraintSetStart, constraintSetEnd, transition, progress.value)
    MeasurePolicy { measurables, constraints ->
        val layoutSize = measurer.performInterpolationMeasure(
            constraints,
            layoutDirection,
            constraintSetStart,
            constraintSetEnd,
            transition,
            measurables,
            optimizationLevel,
            progress.value,
            this
        )
        layout(layoutSize.width, layoutSize.height) {
            with(measurer) {
                performLayout(measurables)
            }
        }
    }
}

@PublishedApi
internal class MotionMeasurer : Measurer() {
    private var motionProgress = 0f
    val transition = Transition()

    fun getProgress() : Float { return motionProgress }

    private fun measureConstraintSet(optimizationLevel: Int, constraintSetStart: ConstraintSet,
                                     measurables: List<Measurable>, constraints: Constraints
    ) {
        state.reset()
        constraintSetStart.applyTo(state, measurables)
        state.apply(root)
        root.width = constraints.maxWidth
        root.height = constraints.maxHeight
        root.updateHierarchy()

        if (DEBUG) {
            root.debugName = "ConstraintLayout"
            root.children.forEach { child ->
                child.debugName =
                    (child.companionWidget as? Measurable)?.layoutId?.toString() ?: "NOTAG"
            }
        }

        root.children.forEach { child ->
            var measurable = (child.companionWidget as? Measurable)
            var id = measurable?.layoutId ?: measurable?.constraintLayoutId
            child.stringId = id?.toString()
        }

        root.optimizationLevel = optimizationLevel
        // No need to set sizes and size modes as we passed them to the state above.
        root.measure(Optimizer.OPTIMIZATION_NONE, 0, 0, 0, 0, 0, 0, 0, 0)
    }

    fun performInterpolationMeasure(
            constraints: Constraints,
            layoutDirection: LayoutDirection,
            constraintSetStart: ConstraintSet,
            constraintSetEnd: ConstraintSet,
            transition: androidx.constraintlayout.compose.Transition?,
            measurables: List<Measurable>,
            optimizationLevel: Int,
            progress: Float,
            measureScope: MeasureScope
    ): IntSize {
        this.density = measureScope
        this.measureScope = measureScope
        if (motionProgress != progress
            || this.transition.isEmpty()
            || frameCache.isEmpty()) {
            motionProgress = progress
            if (this.transition.isEmpty() || frameCache.isEmpty()) {
                this.transition.clear()
                reset()
                // Define the size of the ConstraintLayout.
                state.width(
                    if (constraints.hasFixedWidth) {
                        Dimension.Fixed(constraints.maxWidth)
                    } else {
                        Dimension.Wrap().min(constraints.minWidth)
                    }
                )
                state.height(
                    if (constraints.hasFixedHeight) {
                        Dimension.Fixed(constraints.maxHeight)
                    } else {
                        Dimension.Wrap().min(constraints.minHeight)
                    }
                )
                // Build constraint set and apply it to the state.
                state.rootIncomingConstraints = constraints
                state.layoutDirection = layoutDirection

                measureConstraintSet(optimizationLevel, constraintSetStart, measurables, constraints)
                this.transition.updateFrom(root, Transition.START)
                measureConstraintSet(optimizationLevel, constraintSetEnd, measurables, constraints)
                this.transition.updateFrom(root, Transition.END)
                if (transition != null) {
                    transition.applyTo(this.transition, 0)
                }
            }
            this.transition.interpolate(root.width, root.height, progress)
            var index = 0
            for (child in root.children) {
                val measurable = child.companionWidget
                if (measurable !is Measurable) continue
                var interpolatedFrame = this.transition.getInterpolated(child)
                if (interpolatedFrame == null) {
                    continue
                }
                val placeable = placeables[measurable]
                val currentWidth = placeable?.width
                val currentHeight = placeable?.height
                if (placeable == null
                    || currentWidth != interpolatedFrame.width()
                    || currentHeight != interpolatedFrame.height()
                ) {
                    measurable.measure(
                        Constraints.fixed(interpolatedFrame.width(), interpolatedFrame.height())
                    )
                        .also {
                            placeables[measurable] = it
                        }
                }
                frameCache[measurable] = interpolatedFrame
                index++
            }
            if (layoutInformationReceiver?.getLayoutInformationMode() == LayoutInfoFlags.BOUNDS) {
                computeLayoutResult()
            }
        }
        return IntSize(root.width, root.height)
    }
<<<<<<< HEAD
    
    fun computeLayoutResult() {
=======

    override fun computeLayoutResult() {
>>>>>>> 8d6fb605
        val json = StringBuilder()
        json.append("{ ")
        json.append("  root: ")
        json.append("{ left:  0,")
        json.append("  top:  0,")
        json.append("  right:   ${root.width} ,")
        json.append("  bottom:  ${root.height} ,")
        json.append(" },")

        for (child in root.children) {
            val frame = transition.getInterpolated(child.stringId)
            json.append(" ${child.stringId}: ")
            frame.serialize(json);
            json.append(", ")
        }
        json.append(" }")
        layoutInformationReceiver?.setLayoutInformation(json.toString())
    }
    @Composable
    fun BoxScope.drawDebug() {
        Canvas(modifier = Modifier.matchParentSize()) {
            var index = 0
            val pathEffect = PathEffect.dashPathEffect(floatArrayOf(10f, 10f), 0f)
            for (child in root.children) {
                val startFrame = transition.getStart(child)
                val endFrame = transition.getEnd(child)
                translate(2f, 2f) {
                    drawFrameDebug(size.width, size.height, startFrame, endFrame, pathEffect, Color.White)
                }
                drawFrameDebug(size.width, size.height, startFrame, endFrame, pathEffect, Color.Blue)
                index++
            }
        }
    }

    private fun DrawScope.drawFrameDebug(
        parentWidth: Float,
        parentHeight: Float,
        startFrame: WidgetFrame,
        endFrame: WidgetFrame,
        pathEffect: PathEffect,
        color: Color
    ) {
        drawFrame(startFrame, pathEffect, color)
        drawFrame(endFrame, pathEffect, color)
        var numKeyPositions = transition.getNumberKeyPositions(startFrame)
        var debugRender = MotionRenderDebug(23f);

        debugRender.draw(drawContext.canvas.nativeCanvas,transition.getMotion(startFrame.widget.stringId),
            1000,   Motion.DRAW_PATH_BASIC,
              parentWidth.toInt(), parentHeight.toInt()  )
        if (numKeyPositions == 0) {
//            drawLine(
//                start = Offset(startFrame.centerX(), startFrame.centerY()),
//                end = Offset(endFrame.centerX(), endFrame.centerY()),
//                color = color,
//                strokeWidth = 3f,
//                pathEffect = pathEffect
//            )
        } else {
            var x = FloatArray(numKeyPositions)
            var y = FloatArray(numKeyPositions)
            var pos = FloatArray(numKeyPositions)
            transition.fillKeyPositions(startFrame, x, y, pos)
            var prex = startFrame.centerX()
            var prey = startFrame.centerY()

            for (i in 0 .. numKeyPositions-1) {
                var keyFrameProgress = pos[i] / 100f
                var frameWidth = ((1 - keyFrameProgress) * startFrame.width()) + (keyFrameProgress * endFrame.width())
                var frameHeight = ((1 - keyFrameProgress) * startFrame.height()) + (keyFrameProgress * endFrame.height())
                var curX = x[i] * parentWidth + frameWidth / 2f
                var curY = y[i] * parentHeight + frameHeight / 2f
//                drawLine(
//                    start = Offset(prex, prey),
//                    end = Offset(curX, curY),
//                    color = color,
//                    strokeWidth = 3f,
//                    pathEffect = pathEffect
//                )
                var path = Path()
                var pathSize = 20f
                path.moveTo(curX - pathSize, curY)
                path.lineTo(curX, curY + pathSize)
                path.lineTo(curX + pathSize, curY)
                path.lineTo(curX, curY - pathSize)
                path.close()

                var stroke = Stroke(width = 3f)
                drawPath(path, color, 1f, stroke)
                prex = curX
                prey = curY
            }
//            drawLine(
//                start = Offset(prex, prey),
//                end = Offset(endFrame.centerX(), endFrame.centerY()),
//                color = color,
//                strokeWidth = 3f,
//                pathEffect = pathEffect
//            )
        }
    }

    private fun DrawScope.drawFrame(
        frame: WidgetFrame,
        pathEffect: PathEffect,
        color: Color
    ) {
        if (frame.isDefaultTransform) {
            var drawStyle = Stroke(width = 3f, pathEffect = pathEffect)
            drawRect(color, Offset(frame.left.toFloat(), frame.top.toFloat()),
                Size(frame.width().toFloat(), frame.height().toFloat()), style = drawStyle)
        } else {
            var matrix = Matrix()
            if (!frame.rotationZ.isNaN()) {
                matrix.preRotate(frame.rotationZ, frame.centerX(), frame.centerY())
            }
            var scaleX = if (frame.scaleX.isNaN()) 1f else frame.scaleX
            var scaleY = if (frame.scaleY.isNaN()) 1f else frame.scaleY
            matrix.preScale(
                scaleX,
                scaleY,
                frame.centerX(),
                frame.centerY()
            )
            var points = floatArrayOf(
                frame.left.toFloat(), frame.top.toFloat(),
                frame.right.toFloat(), frame.top.toFloat(),
                frame.right.toFloat(), frame.bottom.toFloat(),
                frame.left.toFloat(), frame.bottom.toFloat()
            )
            matrix.mapPoints(points)
            drawLine(
                start = Offset(points[0], points[1]),
                end = Offset(points[2], points[3]),
                color = color,
                strokeWidth = 3f,
                pathEffect = pathEffect
            )
            drawLine(
                start = Offset(points[2], points[3]),
                end = Offset(points[4], points[5]),
                color = color,
                strokeWidth = 3f,
                pathEffect = pathEffect
            )
            drawLine(
                start = Offset(points[4], points[5]),
                end = Offset(points[6], points[7]),
                color = color,
                strokeWidth = 3f,
                pathEffect = pathEffect
            )
            drawLine(
                start = Offset(points[6], points[7]),
                end = Offset(points[0], points[1]),
                color = color,
                strokeWidth = 3f,
                pathEffect = pathEffect
            )
        }
    }

    fun getCustomColor(id: String, name: String): Color {
        if (!transition.contains(id)) {
            return Color.Black
        }
        val startFrame = transition.getStart(id)
        val endFrame = transition.getEnd(id)

        transition.interpolate(root.width, root.height, motionProgress)

        val interpolatedFrame = transition.getInterpolated(id)
        val color = interpolatedFrame.getCustomColor(name)
        return Color(color);
    }

    fun getCustomFloat(id: String, name: String): Float {
        if (!transition.contains(id)) {
            return 0f;
        }
        val startFrame = transition.getStart(id)
        val endFrame = transition.getEnd(id)
        val startFloat = startFrame.getCustomFloat(name)
        val endFloat = endFrame.getCustomFloat(name)
        return (1f - motionProgress) * startFloat + motionProgress * endFloat
    }

    fun clearConstraintSets() {
        transition.clear()
        frameCache.clear()
    }

    fun initWith(
            start: ConstraintSet,
            end: ConstraintSet,
            transition: androidx.constraintlayout.compose.Transition?,
            progress: Float
    ) {
        clearConstraintSets()
        start.applyTo(this.transition, Transition.START)
        end.applyTo(this.transition, Transition.END)
        this.transition.interpolate(0, 0, progress)
        transition?.applyTo(this.transition, 0)
    }
}

private val DEBUG = false<|MERGE_RESOLUTION|>--- conflicted
+++ resolved
@@ -478,13 +478,8 @@
         }
         return IntSize(root.width, root.height)
     }
-<<<<<<< HEAD
-    
-    fun computeLayoutResult() {
-=======
-
+ 
     override fun computeLayoutResult() {
->>>>>>> 8d6fb605
         val json = StringBuilder()
         json.append("{ ")
         json.append("  root: ")
