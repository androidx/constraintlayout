/*
 * Copyright 2021 The Android Open Source Project
 *
 * Licensed under the Apache License, Version 2.0 (the "License");
 * you may not use this file except in compliance with the License.
 * You may obtain a copy of the License at
 *
 *      http://www.apache.org/licenses/LICENSE-2.0
 *
 * Unless required by applicable law or agreed to in writing, software
 * distributed under the License is distributed on an "AS IS" BASIS,
 * WITHOUT WARRANTIES OR CONDITIONS OF ANY KIND, either express or implied.
 * See the License for the specific language governing permissions and
 * limitations under the License.
 */

package androidx.constraintlayout.compose

import android.annotation.SuppressLint
import android.graphics.Matrix
import androidx.compose.foundation.Canvas
import androidx.compose.foundation.layout.Box
import androidx.compose.foundation.layout.BoxScope
import androidx.compose.foundation.layout.LayoutScopeMarker
import androidx.compose.runtime.*
import androidx.compose.ui.Modifier
import androidx.compose.ui.geometry.Offset
import androidx.compose.ui.geometry.Size
import androidx.compose.ui.graphics.Color
import androidx.compose.ui.graphics.Path
import androidx.compose.ui.graphics.PathEffect
import androidx.compose.ui.graphics.drawscope.DrawScope
import androidx.compose.ui.graphics.drawscope.Stroke
import androidx.compose.ui.graphics.drawscope.translate
import androidx.compose.ui.layout.Measurable
import androidx.compose.ui.layout.MeasurePolicy
import androidx.compose.ui.layout.MeasureScope
import androidx.compose.ui.layout.MultiMeasureLayout
import androidx.compose.ui.layout.layoutId
import androidx.compose.ui.semantics.semantics
import androidx.compose.ui.unit.*
import androidx.constraintlayout.core.state.Dimension
import androidx.constraintlayout.core.state.Transition
import androidx.constraintlayout.core.state.WidgetFrame
import androidx.constraintlayout.core.widgets.Optimizer
import org.intellij.lang.annotations.Language
import java.util.*

/**
 * Layout that interpolate its children layout given two sets of constraint and
 * a progress (from 0 to 1)
 */
@Suppress("NOTHING_TO_INLINE")
@Composable
inline fun MotionLayout(
    start: ConstraintSet,
    end: ConstraintSet,
    keyframes: Keyframes? = null,
    progress: Float,
    debug: EnumSet<MotionLayoutDebugFlags> = EnumSet.of(MotionLayoutDebugFlags.NONE),
    modifier: Modifier = Modifier,
    optimizationLevel: Int = Optimizer.OPTIMIZATION_STANDARD,
    crossinline content: @Composable MotionLayoutScope.() -> Unit
) {
    val measurer = remember { MotionMeasurer(start, end, keyframes, progress) }
    val scope = remember { MotionLayoutScope(measurer) }
    val progressState = remember { mutableStateOf(0f) }
    SideEffect { progressState.value = progress }
    val measurePolicy =
        rememberMotionLayoutMeasurePolicy(optimizationLevel, start, end, keyframes, progressState, measurer)
    if (!debug.contains(MotionLayoutDebugFlags.NONE)) {
        Box {
            @Suppress("DEPRECATION")
            (MultiMeasureLayout(
                modifier = modifier.semantics { designInfoProvider = measurer },
                measurePolicy = measurePolicy,
                content = { scope.content() }
            ))
            with(measurer) {
                drawDebug()
            }
        }
    } else {
        @Suppress("DEPRECATION")
        (MultiMeasureLayout(
            modifier = modifier.semantics { designInfoProvider = measurer },
            measurePolicy = measurePolicy,
            content = { scope.content() }
        ))
    }
}

@LayoutScopeMarker
class MotionLayoutScope @PublishedApi internal constructor(measurer: MotionMeasurer) {
    private var myMeasurer = measurer

    class MotionProperties internal constructor(id: String, tag: String?, measurer: MotionMeasurer) {
        private var myId = id
        private var myTag = null
        private var myMeasurer = measurer

        fun id() : String {
            return myId
        }

        fun tag() : String? {
            return myTag
        }

        fun color(name: String) : Color {
            return myMeasurer.getCustomColor(myId, name)
        }

        fun float(name: String) : Float {
            return myMeasurer.getCustomFloat(myId, name)
        }

        fun int(name: String): Int {
            return myMeasurer.getCustomFloat(myId, name).toInt()
        }

        fun distance(name: String): Dp {
            return myMeasurer.getCustomFloat(myId, name).dp
        }

        fun fontSize(name: String) : TextUnit {
            return myMeasurer.getCustomFloat(myId, name).sp
        }
    }

    @Composable
    fun motionProperties(id: String): MutableState<MotionProperties> = remember {
        mutableStateOf(MotionProperties(id, null, myMeasurer))
    }

    fun motionProperties(id: String, tag: String): MotionProperties{
        return MotionProperties(id, tag, myMeasurer)
    }

    fun motionColor(id: String, name: String): Color {
        return myMeasurer.getCustomColor(id, name)
    }

    fun motionFloat(id: String, name: String): Float {
        return myMeasurer.getCustomFloat(id, name)
    }

    fun motionInt(id: String, name: String): Int {
        return myMeasurer.getCustomFloat(id, name).toInt()
    }

    fun motionDistance(id: String, name: String): Dp {
        return myMeasurer.getCustomFloat(id, name).dp
    }

    fun motionFontSize(id: String, name: String): TextUnit {
        return myMeasurer.getCustomFloat(id, name).sp
    }
}

@Immutable
interface Keyframes {
    fun applyTo(transition: Transition, type: Int)
}

@SuppressLint("ComposableNaming")
@Composable
fun Keyframes(@Language("json5") content : String) : Keyframes {
    val keyframes = remember {
        mutableStateOf(object : Keyframes {
            override fun applyTo(transition: Transition, type: Int) {
                parseKeyframesJSON(content, transition)
            }
        })
    }
    return keyframes.value
}

enum class MotionLayoutDebugFlags {
    NONE,
    SHOW_ALL
}

@Composable
@PublishedApi
internal fun rememberMotionLayoutMeasurePolicy(
    optimizationLevel: Int,
    constraintSetStart: ConstraintSet,
    constraintSetEnd: ConstraintSet,
    keyframes: Keyframes?,
    progress: MutableState<Float>,
    measurer: MotionMeasurer
<<<<<<< HEAD
) = remember(optimizationLevel, constraintSetStart, constraintSetEnd, keyframes,
) {
=======
) = remember(optimizationLevel, constraintSetStart, constraintSetEnd) {
>>>>>>> 1a5bcfc3
    measurer.clearConstraintSets()
    MeasurePolicy { measurables, constraints ->
        val layoutSize = measurer.performInterpolationMeasure(
            constraints,
            layoutDirection,
            constraintSetStart,
            constraintSetEnd,
            keyframes,
            measurables,
            optimizationLevel,
            progress.value,
            this
        )
        layout(layoutSize.width, layoutSize.height) {
            with(measurer) {
                performLayout(measurables)
            }
        }
    }
}

@PublishedApi
internal class MotionMeasurer(
    start: ConstraintSet,
    end: ConstraintSet,
    keyframes: Keyframes?,
    progress: Float
) : Measurer() {
    private var motionProgress = 0f
    val transition = Transition()

    init {
        start.applyTo(transition, Transition.START)
        end.applyTo(transition, Transition.END)
        transition.interpolate(0, 0, progress)
        if (keyframes != null) {
            keyframes.applyTo(transition, 0)
        }
    }

    fun getProgress() : Float { return motionProgress }

    private fun measureConstraintSet(optimizationLevel: Int, constraintSetStart: ConstraintSet,
                                     measurables: List<Measurable>, constraints: Constraints
    ) {
        state.reset()
        constraintSetStart.applyTo(state, measurables)
        state.apply(root)
        root.width = constraints.maxWidth
        root.height = constraints.maxHeight
        root.updateHierarchy()

        if (DEBUG) {
            root.debugName = "ConstraintLayout"
            root.children.forEach { child ->
                child.debugName =
                    (child.companionWidget as? Measurable)?.layoutId?.toString() ?: "NOTAG"
            }
        }

        root.children.forEach { child ->
            var measurable = (child.companionWidget as? Measurable)
            var id = measurable?.layoutId ?: measurable?.constraintLayoutId
            child.stringId = id?.toString()
        }

        root.optimizationLevel = optimizationLevel
        // No need to set sizes and size modes as we passed them to the state above.
        root.measure(Optimizer.OPTIMIZATION_NONE, 0, 0, 0, 0, 0, 0, 0, 0)
    }

    fun performInterpolationMeasure(
        constraints: Constraints,
        layoutDirection: LayoutDirection,
        constraintSetStart: ConstraintSet,
        constraintSetEnd: ConstraintSet,
        keyframes: Keyframes?,
        measurables: List<Measurable>,
        optimizationLevel: Int,
        progress: Float,
        measureScope: MeasureScope
    ): IntSize {
        this.density = measureScope
        this.measureScope = measureScope
        if (motionProgress != progress
            || transition.isEmpty()
            || frameCache.isEmpty()) {
            motionProgress = progress
            if (transition.isEmpty() || frameCache.isEmpty()) {
                transition.clear()
                reset()
                // Define the size of the ConstraintLayout.
                state.width(
                    if (constraints.hasFixedWidth) {
                        Dimension.Fixed(constraints.maxWidth)
                    } else {
                        Dimension.Wrap().min(constraints.minWidth)
                    }
                )
                state.height(
                    if (constraints.hasFixedHeight) {
                        Dimension.Fixed(constraints.maxHeight)
                    } else {
                        Dimension.Wrap().min(constraints.minHeight)
                    }
                )
                // Build constraint set and apply it to the state.
                state.rootIncomingConstraints = constraints
                state.layoutDirection = layoutDirection

                measureConstraintSet(optimizationLevel, constraintSetStart, measurables, constraints)
                transition.updateFrom(root, Transition.START)
                measureConstraintSet(optimizationLevel, constraintSetEnd, measurables, constraints)
                transition.updateFrom(root, Transition.END)
                if (keyframes != null) {
                    keyframes.applyTo(transition, 0)
                }
            }
            transition.interpolate(root.width, root.height, progress)
            var index = 0
            for (child in root.children) {
                val measurable = child.companionWidget
                if (measurable !is Measurable) continue
                var interpolatedFrame = transition.getInterpolated(child)
                if (interpolatedFrame == null) {
                    continue
                }
                val placeable = placeables[measurable]
                val currentWidth = placeable?.width
                val currentHeight = placeable?.height
                if (placeable == null
                    || currentWidth != interpolatedFrame.width()
                    || currentHeight != interpolatedFrame.height()
                ) {
                    measurable.measure(
                        Constraints.fixed(interpolatedFrame.width(), interpolatedFrame.height())
                    )
                        .also {
                            placeables[measurable] = it
                        }
                }
                frameCache[measurable] = interpolatedFrame
                index++
            }
        }
        return IntSize(root.width, root.height)
    }

    @Composable
    fun BoxScope.drawDebug() {
        Canvas(modifier = Modifier.matchParentSize()) {
            var index = 0
            val pathEffect = PathEffect.dashPathEffect(floatArrayOf(10f, 10f), 0f)
            for (child in root.children) {
                val startFrame = transition.getStart(child)
                val endFrame = transition.getEnd(child)
                translate(2f, 2f) {
                    drawFrameDebug(size.width, size.height, startFrame, endFrame, pathEffect, Color.White)
                }
                drawFrameDebug(size.width, size.height, startFrame, endFrame, pathEffect, Color.Blue)
                index++
            }
        }
    }

    private fun DrawScope.drawFrameDebug(
        parentWidth: Float,
        parentHeight: Float,
        startFrame: WidgetFrame,
        endFrame: WidgetFrame,
        pathEffect: PathEffect,
        color: Color
    ) {
        drawFrame(startFrame, pathEffect, color)
        drawFrame(endFrame, pathEffect, color)
        var numKeyPositions = transition.getNumberKeyPositions(startFrame)
        if (numKeyPositions == 0) {
            drawLine(
                start = Offset(startFrame.centerX(), startFrame.centerY()),
                end = Offset(endFrame.centerX(), endFrame.centerY()),
                color = color,
                strokeWidth = 3f,
                pathEffect = pathEffect
            )
        } else {
            var x = FloatArray(numKeyPositions)
            var y = FloatArray(numKeyPositions)
            var pos = FloatArray(numKeyPositions)
            transition.fillKeyPositions(startFrame, x, y, pos)
            var prex = startFrame.centerX()
            var prey = startFrame.centerY()

            for (i in 0 .. numKeyPositions-1) {
                var keyFrameProgress = pos[i] / 100f
                var frameWidth = ((1 - keyFrameProgress) * startFrame.width()) + (keyFrameProgress * endFrame.width())
                var frameHeight = ((1 - keyFrameProgress) * startFrame.height()) + (keyFrameProgress * endFrame.height())
                var curX = x[i] * parentWidth + frameWidth / 2f
                var curY = y[i] * parentHeight + frameHeight / 2f
                drawLine(
                    start = Offset(prex, prey),
                    end = Offset(curX, curY),
                    color = color,
                    strokeWidth = 3f,
                    pathEffect = pathEffect
                )
                var path = Path()
                var pathSize = 20f
                path.moveTo(curX - pathSize, curY)
                path.lineTo(curX, curY + pathSize)
                path.lineTo(curX + pathSize, curY)
                path.lineTo(curX, curY - pathSize)
                path.close()
                var stroke = Stroke(width = 3f)
                drawPath(path, color, 1f, stroke)
                prex = curX
                prey = curY
            }
            drawLine(
                start = Offset(prex, prey),
                end = Offset(endFrame.centerX(), endFrame.centerY()),
                color = color,
                strokeWidth = 3f,
                pathEffect = pathEffect
            )
        }
    }

    private fun DrawScope.drawFrame(
        frame: WidgetFrame,
        pathEffect: PathEffect,
        color: Color
    ) {
        if (frame.isDefaultTransform) {
            var drawStyle = Stroke(width = 3f, pathEffect = pathEffect)
            drawRect(color, Offset(frame.left.toFloat(), frame.top.toFloat()),
                Size(frame.width().toFloat(), frame.height().toFloat()), style = drawStyle)
        } else {
            var matrix = Matrix()
            matrix.preRotate(frame.rotationZ, frame.centerX(), frame.centerY())
            matrix.preScale(
                frame.scaleX,
                frame.scaleY,
                frame.centerX(),
                frame.centerY()
            )
            var points = floatArrayOf(
                frame.left.toFloat(), frame.top.toFloat(),
                frame.right.toFloat(), frame.top.toFloat(),
                frame.right.toFloat(), frame.bottom.toFloat(),
                frame.left.toFloat(), frame.bottom.toFloat()
            )
            matrix.mapPoints(points)
            drawLine(
                start = Offset(points[0], points[1]),
                end = Offset(points[2], points[3]),
                color = color,
                strokeWidth = 3f,
                pathEffect = pathEffect
            )
            drawLine(
                start = Offset(points[2], points[3]),
                end = Offset(points[4], points[5]),
                color = color,
                strokeWidth = 3f,
                pathEffect = pathEffect
            )
            drawLine(
                start = Offset(points[4], points[5]),
                end = Offset(points[6], points[7]),
                color = color,
                strokeWidth = 3f,
                pathEffect = pathEffect
            )
            drawLine(
                start = Offset(points[6], points[7]),
                end = Offset(points[0], points[1]),
                color = color,
                strokeWidth = 3f,
                pathEffect = pathEffect
            )
        }
    }

    fun getCustomColor(id: String, name: String): Color {
        if (!transition.contains(id)) {
            return Color.Black
        }
        val startFrame = transition.getStart(id)
        val endFrame = transition.getEnd(id)
        val startColor = startFrame.getCustomColor(name)
        val endColor = endFrame.getCustomColor(name)
        if (startColor != null && endColor != null) {
            var result = WidgetFrame.Color(0f, 0f, 0f, 0f)
            WidgetFrame.interpolateColor(result, startColor, endColor, motionProgress)
            return Color(result.r, result.g, result.b, result.a)
        }
        return Color.Black
    }

    fun getCustomFloat(id: String, name: String): Float {
        if (!transition.contains(id)) {
            return 0f;
        }
        val startFrame = transition.getStart(id)
        val endFrame = transition.getEnd(id)
        val startFloat = startFrame.getCustomFloat(name)
        val endFloat = endFrame.getCustomFloat(name)
        return (1f - motionProgress) * startFloat + motionProgress * endFloat
    }

    fun clearConstraintSets() {
        transition.clear()
        frameCache.clear()
    }
}

private val DEBUG = false<|MERGE_RESOLUTION|>--- conflicted
+++ resolved
@@ -190,12 +190,7 @@
     keyframes: Keyframes?,
     progress: MutableState<Float>,
     measurer: MotionMeasurer
-<<<<<<< HEAD
-) = remember(optimizationLevel, constraintSetStart, constraintSetEnd, keyframes,
-) {
-=======
-) = remember(optimizationLevel, constraintSetStart, constraintSetEnd) {
->>>>>>> 1a5bcfc3
+) = remember(optimizationLevel, constraintSetStart, constraintSetEnd, keyframes) {
     measurer.clearConstraintSets()
     MeasurePolicy { measurables, constraints ->
         val layoutSize = measurer.performInterpolationMeasure(
