/*
 * Copyright 2019 The Android Open Source Project
 *
 * Licensed under the Apache License, Version 2.0 (the "License");
 * you may not use this file except in compliance with the License.
 * You may obtain a copy of the License at
 *
 *      http://www.apache.org/licenses/LICENSE-2.0
 *
 * Unless required by applicable law or agreed to in writing, software
 * distributed under the License is distributed on an "AS IS" BASIS,
 * WITHOUT WARRANTIES OR CONDITIONS OF ANY KIND, either express or implied.
 * See the License for the specific language governing permissions and
 * limitations under the License.
 */

package androidx.constraintlayout.compose

import android.annotation.SuppressLint
import android.os.Handler
import android.os.Looper
import android.util.Log
import androidx.compose.animation.core.Animatable
import androidx.compose.animation.core.AnimationSpec
import androidx.compose.animation.core.tween
import androidx.compose.foundation.Canvas
import androidx.compose.foundation.Image
import androidx.compose.foundation.background
import androidx.compose.foundation.layout.Box
import androidx.compose.foundation.layout.BoxScope
import androidx.compose.foundation.layout.LayoutScopeMarker
import androidx.compose.foundation.layout.padding
import androidx.compose.foundation.shape.RoundedCornerShape
import androidx.compose.foundation.text.BasicText
import androidx.compose.foundation.text.BasicTextField
import androidx.compose.runtime.Composable
import androidx.compose.runtime.LaunchedEffect
import androidx.compose.runtime.MutableState
import androidx.compose.runtime.RememberObserver
import androidx.compose.runtime.SideEffect
import androidx.compose.runtime.Stable
import androidx.compose.runtime.getValue
import androidx.compose.runtime.mutableStateOf
import androidx.compose.runtime.remember
import androidx.compose.runtime.setValue
import androidx.compose.runtime.snapshots.SnapshotStateObserver
import androidx.compose.ui.Modifier
import androidx.compose.ui.draw.clip
import androidx.compose.ui.draw.scale
import androidx.compose.ui.geometry.Offset
import androidx.compose.ui.graphics.Color
import androidx.compose.ui.graphics.GraphicsLayerScope
import androidx.compose.ui.graphics.TransformOrigin
import androidx.compose.ui.layout.AlignmentLine
import androidx.compose.ui.layout.FirstBaseline
import androidx.compose.ui.layout.LayoutIdParentData
import androidx.compose.ui.layout.Measurable
import androidx.compose.ui.layout.MeasurePolicy
import androidx.compose.ui.layout.MeasureScope
import androidx.compose.ui.layout.MultiMeasureLayout
import androidx.compose.ui.layout.ParentDataModifier
import androidx.compose.ui.layout.Placeable
import androidx.compose.ui.layout.layoutId
import androidx.compose.ui.platform.InspectorValueInfo
import androidx.compose.ui.platform.debugInspectorInfo
import androidx.compose.ui.res.painterResource
import androidx.compose.ui.semantics.semantics
import androidx.compose.ui.text.TextStyle
import androidx.compose.ui.unit.Constraints
import androidx.compose.ui.unit.Density
import androidx.compose.ui.unit.Dp
import androidx.compose.ui.unit.IntOffset
import androidx.compose.ui.unit.IntSize
import androidx.compose.ui.unit.LayoutDirection
import androidx.compose.ui.unit.TextUnit
import androidx.compose.ui.unit.dp
import androidx.compose.ui.unit.sp
import androidx.compose.ui.util.fastForEach
import androidx.compose.ui.util.fastForEachIndexed
import androidx.constraintlayout.core.parser.CLObject
import androidx.constraintlayout.core.parser.CLParser
import androidx.constraintlayout.core.parser.CLParsingException
import androidx.constraintlayout.core.state.Dimension.SPREAD_DIMENSION
import androidx.constraintlayout.core.state.Dimension.WRAP_DIMENSION
import androidx.constraintlayout.core.state.Dimension.Wrap
import androidx.constraintlayout.core.state.Registry
import androidx.constraintlayout.core.state.RegistryCallback
import androidx.constraintlayout.core.state.WidgetFrame
import androidx.constraintlayout.core.widgets.ConstraintWidget
import androidx.constraintlayout.core.widgets.ConstraintWidget.DimensionBehaviour.FIXED
import androidx.constraintlayout.core.widgets.ConstraintWidget.DimensionBehaviour.MATCH_CONSTRAINT
import androidx.constraintlayout.core.widgets.ConstraintWidget.DimensionBehaviour.MATCH_PARENT
import androidx.constraintlayout.core.widgets.ConstraintWidget.DimensionBehaviour.WRAP_CONTENT
import androidx.constraintlayout.core.widgets.ConstraintWidget.MATCH_CONSTRAINT_SPREAD
import androidx.constraintlayout.core.widgets.ConstraintWidget.MATCH_CONSTRAINT_WRAP
import androidx.constraintlayout.core.widgets.ConstraintWidgetContainer
import androidx.constraintlayout.core.widgets.Guideline
import androidx.constraintlayout.core.widgets.HelperWidget
import androidx.constraintlayout.core.widgets.Optimizer
import androidx.constraintlayout.core.widgets.analyzer.BasicMeasure
import androidx.constraintlayout.core.widgets.analyzer.BasicMeasure.Measure.TRY_GIVEN_DIMENSIONS
import androidx.constraintlayout.core.widgets.analyzer.BasicMeasure.Measure.USE_GIVEN_DIMENSIONS
import kotlinx.coroutines.channels.Channel
import org.intellij.lang.annotations.Language

/**
 * Layout that positions its children according to the constraints between them.
 */
@Composable
inline fun ConstraintLayout(
    modifier: Modifier = Modifier,
    optimizationLevel: Int = Optimizer.OPTIMIZATION_STANDARD,
    crossinline content: @Composable ConstraintLayoutScope.() -> Unit
) {
    val measurer = remember { Measurer() }
    val scope = remember { ConstraintLayoutScope() }
    val remeasureRequesterState = remember { mutableStateOf(false) }
    val (measurePolicy, onHelpersChanged) = rememberConstraintLayoutMeasurePolicy(
        optimizationLevel,
        scope,
        remeasureRequesterState,
        measurer
    )
    @Suppress("Deprecation")
    MultiMeasureLayout(
        modifier = modifier.semantics { designInfoProvider = measurer },
        measurePolicy = measurePolicy,
        content = {
            val previousHelpersHashCode = scope.helpersHashCode
            scope.reset()
            scope.content()
            if (scope.helpersHashCode != previousHelpersHashCode) onHelpersChanged()
        }
    )
}

@Composable
@PublishedApi
internal fun rememberConstraintLayoutMeasurePolicy(
    optimizationLevel: Int,
    scope: ConstraintLayoutScope,
    remeasureRequesterState: MutableState<Boolean>,
    measurer: Measurer
): Pair<MeasurePolicy, () -> Unit> {
    val constraintSet = remember { ConstraintSetForInlineDsl(scope) }

    return remember(optimizationLevel) {
        val measurePolicy = MeasurePolicy { measurables, constraints ->
            val layoutSize = measurer.performMeasure(
                constraints,
                layoutDirection,
                constraintSet,
                measurables,
                optimizationLevel,
                this
            )
            // We read the remeasurement requester state, to request remeasure when the value
            // changes. This will happen when the scope helpers are changing at recomposition.
            remeasureRequesterState.value

            layout(layoutSize.width, layoutSize.height) {
                with(measurer) { performLayout(measurables) }
            }
        }

        val onHelpersChanged = {
            // If the helpers have changed, we need to request remeasurement. To achieve this,
            // we are changing this boolean state that is read during measurement.
            remeasureRequesterState.value = !remeasureRequesterState.value
            constraintSet.knownDirty = true
        }

        measurePolicy to onHelpersChanged
    }
}

private class ConstraintSetForInlineDsl(
    val scope: ConstraintLayoutScope
) : ConstraintSet, RememberObserver {
    private var handler: Handler? = null
    private val observer = SnapshotStateObserver {
        if (Looper.myLooper() == Looper.getMainLooper()) {
            it()
        } else {
            val h = handler ?: Handler(Looper.getMainLooper()).also { h -> handler = h }
            h.post(it)
        }
    }

    override fun applyTo(state: State, measurables: List<Measurable>) {
        scope.applyTo(state)
        previousDatas.clear()
        observer.observeReads(Unit, onCommitAffectingConstrainLambdas) {
            measurables.fastForEach { measurable ->
                val parentData = measurable.parentData as? ConstraintLayoutParentData
                // Run the constrainAs block of the child, to obtain its constraints.
                if (parentData != null) {
                    val constrainScope = ConstrainScope(parentData.ref.id)
                    parentData.constrain(constrainScope)
                    constrainScope.applyTo(state)
                }
                previousDatas.add(parentData)
            }
        }
        knownDirty = false
    }

    var knownDirty = true

    private val onCommitAffectingConstrainLambdas = { _: Unit -> knownDirty = true }

    override fun isDirty(measurables: List<Measurable>): Boolean {
        if (knownDirty || measurables.size != previousDatas.size) return true

        measurables.fastForEachIndexed { index, measurable ->
            if (measurable.parentData as? ConstraintLayoutParentData != previousDatas[index]) {
                return true
            }
        }

        return false
    }

    private val previousDatas = mutableListOf<ConstraintLayoutParentData?>()

    override fun onRemembered() {
        observer.start()
    }

    override fun onForgotten() {
        observer.stop()
        observer.clear()
    }

    override fun onAbandoned() {}
}

/**
 * Layout that positions its children according to the constraints between them.
 *
 * When recomposed with different [constraintSet], you can use the [animateChanges] parameter
 * to animate the layout changes ([animationSpec] and [finishedAnimationListener] attributes can
 * also be useful in this mode). This is only intended for basic transitions, if more control
 * is needed, we recommend using [MotionLayout] instead.
 */
@OptIn(ExperimentalMotionApi::class)
@Suppress("NOTHING_TO_INLINE")
@Composable
inline fun ConstraintLayout(
    constraintSet: ConstraintSet,
    modifier: Modifier = Modifier,
    optimizationLevel: Int = Optimizer.OPTIMIZATION_STANDARD,
    animateChanges: Boolean = false,
    animationSpec: AnimationSpec<Float> = tween<Float>(),
    noinline finishedAnimationListener: (() -> Unit)? = null,
    noinline content: @Composable () -> Unit
) {
    if (animateChanges) {
        var startConstraint by remember { mutableStateOf(constraintSet) }
        var endConstraint by remember { mutableStateOf(constraintSet) }
        val progress = remember { Animatable(0.0f) }
        val channel = remember { Channel<ConstraintSet>(Channel.CONFLATED) }
        val direction = remember { mutableStateOf(1) }

        SideEffect {
            channel.trySend(constraintSet)
        }

        LaunchedEffect(channel) {
            for (constraints in channel) {
                val newConstraints = channel.tryReceive().getOrNull() ?: constraints
                val currentConstraints =
                    if (direction.value == 1) startConstraint else endConstraint
                if (newConstraints != currentConstraints) {
                    if (direction.value == 1) {
                        endConstraint = newConstraints
                    } else {
                        startConstraint = newConstraints
                    }
                    progress.animateTo(direction.value.toFloat(), animationSpec)
                    direction.value = if (direction.value == 1) 0 else 1
                    finishedAnimationListener?.invoke()
                }
            }
        }
        MotionLayout(
            start = startConstraint,
            end = endConstraint,
            progress = progress.value,
            modifier = modifier,
            content = { content() })
    } else {
        val needsUpdate = remember {
            mutableStateOf(0L)
        }

        val measurer = remember { Measurer() }
        val measurePolicy = rememberConstraintLayoutMeasurePolicy(
            optimizationLevel,
            needsUpdate,
            constraintSet,
            measurer
        )
        if (constraintSet is EditableJSONLayout) {
            constraintSet.setUpdateFlag(needsUpdate)
        }
        measurer.addLayoutInformationReceiver(constraintSet as? LayoutInformationReceiver)

        val forcedScaleFactor = measurer.forcedScaleFactor
        if (!forcedScaleFactor.isNaN()) {
            var mod = modifier.scale(measurer.forcedScaleFactor)
            Box {
                @Suppress("DEPRECATION")
                MultiMeasureLayout(
                    modifier = mod.semantics { designInfoProvider = measurer },
                    measurePolicy = measurePolicy,
                    content = {
                        measurer.createDesignElements()
                        content()
                    }
                )
                with(measurer) {
                    drawDebugBounds(forcedScaleFactor)
                }
            }
        } else {
            @Suppress("DEPRECATION")
            MultiMeasureLayout(
                modifier = modifier.semantics { designInfoProvider = measurer },
                measurePolicy = measurePolicy,
                content = {
                    measurer.createDesignElements()
                    content()
                }
            )
        }
    }
}

@Composable
@PublishedApi
internal fun rememberConstraintLayoutMeasurePolicy(
    optimizationLevel: Int,
    needsUpdate: MutableState<Long>,
    constraintSet: ConstraintSet,
    measurer: Measurer
) = remember(optimizationLevel, needsUpdate.value, constraintSet) {
    measurer.parseDesignElements(constraintSet)
    MeasurePolicy { measurables, constraints ->
        val layoutSize = measurer.performMeasure(
            constraints,
            layoutDirection,
            constraintSet,
            measurables,
            optimizationLevel,
            this
        )
        layout(layoutSize.width, layoutSize.height) {
            with(measurer) { performLayout(measurables) }
        }
    }
}

/**
 * Scope used by the inline DSL of [ConstraintLayout].
 */
@LayoutScopeMarker
class ConstraintLayoutScope @PublishedApi internal constructor() : ConstraintLayoutBaseScope() {
    /**
     * Creates one [ConstrainedLayoutReference], which needs to be assigned to a layout within the
     * [ConstraintLayout] as part of [Modifier.constrainAs]. To create more references at the
     * same time, see [createRefs].
     */
    fun createRef() = childrenRefs.getOrNull(childId++)
        ?: ConstrainedLayoutReference(childId).also { childrenRefs.add(it) }

    /**
     * Convenient way to create multiple [ConstrainedLayoutReference]s, which need to be assigned
     * to layouts within the [ConstraintLayout] as part of [Modifier.constrainAs]. To create just
     * one reference, see [createRef].
     */
    @Stable
    fun createRefs() =
        referencesObject ?: ConstrainedLayoutReferences().also { referencesObject = it }

    private var referencesObject: ConstrainedLayoutReferences? = null

    private val ChildrenStartIndex = 0
    private var childId = ChildrenStartIndex
    private val childrenRefs = ArrayList<ConstrainedLayoutReference>()
    override fun reset() {
        super.reset()
        childId = ChildrenStartIndex
    }

    /**
     * Convenience API for creating multiple [ConstrainedLayoutReference] via [createRefs].
     */
    inner class ConstrainedLayoutReferences internal constructor() {
        operator fun component1() = createRef()
        operator fun component2() = createRef()
        operator fun component3() = createRef()
        operator fun component4() = createRef()
        operator fun component5() = createRef()
        operator fun component6() = createRef()
        operator fun component7() = createRef()
        operator fun component8() = createRef()
        operator fun component9() = createRef()
        operator fun component10() = createRef()
        operator fun component11() = createRef()
        operator fun component12() = createRef()
        operator fun component13() = createRef()
        operator fun component14() = createRef()
        operator fun component15() = createRef()
        operator fun component16() = createRef()
    }

    /**
     * [Modifier] that defines the constraints, as part of a [ConstraintLayout], of the layout
     * element.
     */
    @Stable
    fun Modifier.constrainAs(
        ref: ConstrainedLayoutReference,
        constrainBlock: ConstrainScope.() -> Unit
    ) = this.then(ConstrainAsModifier(ref, constrainBlock))

    @Stable
    private class ConstrainAsModifier(
        private val ref: ConstrainedLayoutReference,
        private val constrainBlock: ConstrainScope.() -> Unit
    ) : ParentDataModifier, InspectorValueInfo(
        debugInspectorInfo {
            name = "constrainAs"
            properties["ref"] = ref
            properties["constrainBlock"] = constrainBlock
        }
    ) {
        override fun Density.modifyParentData(parentData: Any?) =
            ConstraintLayoutParentData(ref, constrainBlock)

        override fun hashCode() = constrainBlock.hashCode()

        override fun equals(other: Any?) =
            constrainBlock == (other as? ConstrainAsModifier)?.constrainBlock
    }
}

/**
 * Scope used by the [ConstraintSet] DSL.
 */
@LayoutScopeMarker
class ConstraintSetScope internal constructor() : ConstraintLayoutBaseScope() {
    /**
     * Creates one [ConstrainedLayoutReference] corresponding to the [ConstraintLayout] element
     * with [id].
     */
    fun createRefFor(id: Any) = ConstrainedLayoutReference(id)

    /**
     * Specifies the constraints associated to the layout identified with [ref].
     */
    fun constrain(
        ref: ConstrainedLayoutReference,
        constrainBlock: ConstrainScope.() -> Unit
    ) = ConstrainScope(ref.id).apply {
        constrainBlock()
        this@ConstraintSetScope.tasks.addAll(this.tasks)
    }
}

/**
 * Parent data provided by `Modifier.constrainAs`.
 */
@Stable
private class ConstraintLayoutParentData(
    val ref: ConstrainedLayoutReference,
    val constrain: ConstrainScope.() -> Unit
) : LayoutIdParentData {
    override val layoutId: Any = ref.id

    override fun equals(other: Any?) = other is ConstraintLayoutParentData &&
            ref.id == other.ref.id && constrain == other.constrain

    override fun hashCode() = ref.id.hashCode() * 31 + constrain.hashCode()
}

/**
 * Convenience for creating ids corresponding to layout references that cannot be referred
 * to from the outside of the scope (e.g. barriers, layout references in the modifier-based API,
 * etc.).
 */
internal fun createId() = object : Any() {}

/**
 * Represents a dimension that can be assigned to the width or height of a [ConstraintLayout]
 * [child][ConstrainedLayoutReference].
 */
// TODO(popam, b/157781841): It is unfortunate that this interface is top level in
// `foundation-layout`. This will be ok if we move constraint layout to its own module or at
// least subpackage.
interface Dimension {
    /**
     * A [Dimension] that can be assigned both min and max bounds.
     */
    interface Coercible : Dimension

    /**
     * A [Dimension] that can be assigned a min bound.
     */
    interface MinCoercible : Dimension

    /**
     * A [Dimension] that can be assigned a max bound.
     */
    interface MaxCoercible : Dimension

    companion object {
        /**
         * Links should be specified from both sides corresponding to this dimension, in order for
         * this to work.
         *
         * Creates a [Dimension] such that if the constraints allow it, will have the size given by
         * [dp], otherwise will take the size remaining within the constraints.
         *
         * This is effectively a shorthand for [fillToConstraints] with a max value.
         *
         * To make the value fixed (respected regardless the [ConstraintSet]), [value] should
         * be used instead.
         */
        fun preferredValue(dp: Dp): Dimension.MinCoercible =
<<<<<<< HEAD
            DimensionDescription { state ->
                SolverDimension.Suggested(state.convertDimension(dp)).suggested(SPREAD_DIMENSION)
            }
=======
            DimensionDescription { state -> SolverDimension.createSuggested(state.convertDimension(dp)).suggested(SPREAD_DIMENSION) }
>>>>>>> fa5ce401

        /**
         * Creates a [Dimension] representing a fixed dp size. The size will not change
         * according to the constraints in the [ConstraintSet].
         */
        fun value(dp: Dp): Dimension =
            DimensionDescription { state -> SolverDimension.createFixed(state.convertDimension(dp)) }

        /**
         * Sets the dimensions to be defined as a ratio of the width and height. The assigned
         * dimension will be considered to also be [fillToConstraints].
         *
         * The string to define a ratio is defined by the format: 'W:H'.
         * Where H is the height as a proportion of W (the width).
         *
         * Eg: width = Dimension.ratio('1:2') sets the width to be half as large as the height.
         *
         * Note that only one dimension should be defined as a ratio.
         */
        fun ratio(ratio: String): Dimension =
            DimensionDescription { SolverDimension.createRatio(ratio).suggested(SPREAD_DIMENSION) }

        /**
         * Links should be specified from both sides corresponding to this dimension, in order for
         * this to work.
         *
         * A [Dimension] with suggested wrap content behavior. The wrap content size
         * will be respected unless the constraints in the [ConstraintSet] do not allow it.
         * To make the value fixed (respected regardless the [ConstraintSet]), [wrapContent]
         * should be used instead.
         */
        val preferredWrapContent: Dimension.Coercible
            get() = DimensionDescription { SolverDimension.createSuggested(WRAP_DIMENSION) }

        /**
         * A fixed [Dimension] with wrap content behavior. The size will not change
         * according to the constraints in the [ConstraintSet].
         */
        val wrapContent: Dimension
            get() = DimensionDescription { SolverDimension.createFixed(WRAP_DIMENSION) }

        /**
         * A fixed [Dimension] that matches the dimensions of the root ConstraintLayout. The size
         * will not change accoring to the constraints in the [ConstraintSet].
         */
        val matchParent: Dimension
            get() = DimensionDescription { SolverDimension.createParent() }

        /**
         * Links should be specified from both sides corresponding to this dimension, in order for
         * this to work.
         *
         * A [Dimension] that spreads to match constraints.
         */
        val fillToConstraints: Dimension.Coercible
            get() = DimensionDescription { SolverDimension.createSuggested(SPREAD_DIMENSION) }

        /**
         * A [Dimension] that is a percent of the parent in the corresponding direction.
         */
        fun percent(percent: Float): Dimension =
            // TODO(popam, b/157880732): make this nicer when possible in future solver releases
            DimensionDescription { SolverDimension.createPercent(0, percent).suggested(0) }
    }
}

/**
 * Sets the lower bound of the current [Dimension] to be the wrap content size of the child.
 */
val Dimension.Coercible.atLeastWrapContent: Dimension.MaxCoercible
    get() = (this as DimensionDescription).also { it.minSymbol = WRAP_DIMENSION }

/**
 * Sets the lower bound of the current [Dimension] to a fixed [dp] value.
 */
fun Dimension.Coercible.atLeast(dp: Dp): Dimension.MaxCoercible =
    (this as DimensionDescription).also { it.min = dp }

/**
 * Sets the upper bound of the current [Dimension] to a fixed [dp] value.
 */
fun Dimension.Coercible.atMost(dp: Dp): Dimension.MinCoercible =
    (this as DimensionDescription).also { it.max = dp }

/**
 * Sets the upper bound of the current [Dimension] to be the wrap content size of the child.
 */
val Dimension.Coercible.atMostWrapContent: Dimension.MinCoercible
    get() = (this as DimensionDescription).also { it.maxSymbol = WRAP_DIMENSION }

/**
 * Sets the lower bound of the current [Dimension] to a fixed [dp] value.
 */
@Deprecated(
    message = "Unintended method name, use atLeast(dp) instead",
    replaceWith = ReplaceWith(
        "this.atLeast(dp)",
        "androidx.constraintlayout.compose.atLeast"
    )
)
fun Dimension.MinCoercible.atLeastWrapContent(dp: Dp): Dimension =
    (this as DimensionDescription).also { it.min = dp }

/**
 * Sets the lower bound of the current [Dimension] to a fixed [dp] value.
 */
fun Dimension.MinCoercible.atLeast(dp: Dp): Dimension =
    (this as DimensionDescription).also { it.min = dp }

/**
 * Sets the lower bound of the current [Dimension] to be the wrap content size of the child.
 */
val Dimension.MinCoercible.atLeastWrapContent: Dimension
    get() = (this as DimensionDescription).also { it.minSymbol = WRAP_DIMENSION }

/**
 * Sets the upper bound of the current [Dimension] to a fixed [dp] value.
 */
fun Dimension.MaxCoercible.atMost(dp: Dp): Dimension =
    (this as DimensionDescription).also { it.max = dp }

/**
 * Sets the upper bound of the current [Dimension] to be the [Wrap] size of the child.
 */
val Dimension.MaxCoercible.atMostWrapContent: Dimension
    get() = (this as DimensionDescription).also { it.maxSymbol = WRAP_DIMENSION }

/**
 * Describes a sizing behavior that can be applied to the width or height of a
 * [ConstraintLayout] child. The content of this class should not be instantiated
 * directly; helpers available in the [Dimension]'s companion object should be used.
 */
internal class DimensionDescription internal constructor(
    private val baseDimension: (State) -> SolverDimension
) : Dimension.Coercible, Dimension.MinCoercible, Dimension.MaxCoercible, Dimension {
    var min: Dp? = null
    var minSymbol: Any? = null
    var max: Dp? = null
    var maxSymbol: Any? = null
    internal fun toSolverDimension(state: State) = baseDimension(state).also {
        if (minSymbol != null) {
            it.min(minSymbol)
        } else if (min != null) {
            it.min(state.convertDimension(min!!))
        }
        if (maxSymbol != null) {
            it.max(maxSymbol)
        } else if (max != null) {
            it.max(state.convertDimension(max!!))
        }
    }
}

/**
 * Parses [content] into a [ConstraintSet] and sets the variables defined in the `Variables` block
 * with the values of [overrideVariables].
 *
 * Eg:
 *
 *  For `Variables: { margin: { from: 'initialMargin', step: 10 } }`
 *
 *  overrideVariables = `"{ 'initialMargin' = 50 }"`
 *
 *  Will create a ConstraintSet where `initialMargin` is 50.
 */
@SuppressLint("ComposableNaming")
@Composable
fun ConstraintSet(
    @Language("json5") content: String,
    @Language("json5") overrideVariables: String? = null
): ConstraintSet {
    val constraintset = remember(content, overrideVariables) {
        JSONConstraintSet(content, overrideVariables)
    }
    return constraintset
}

/**
 * Handles update back to the composable
 */
@PublishedApi
internal abstract class EditableJSONLayout(@Language("json5") content: String) :
    LayoutInformationReceiver {
    private var forcedWidth: Int = Int.MIN_VALUE
    private var forcedHeight: Int = Int.MIN_VALUE
    private var forcedDrawDebug: MotionLayoutDebugFlags = MotionLayoutDebugFlags.UNKNOWN
    private var updateFlag: MutableState<Long>? = null
    private var layoutInformationMode: LayoutInfoFlags = LayoutInfoFlags.NONE
    private var layoutInformation = ""
    private var last = System.nanoTime()
    private var debugName: String? = null

    private var currentContent = content

    protected fun initialization() {
        try {
            onNewContent(currentContent)
            if (debugName != null) {
                val callback = object : RegistryCallback {
                    override fun onNewMotionScene(content: String?) {
                        if (content == null) {
                            return
                        }
                        onNewContent(content)
                    }

                    override fun onProgress(progress: Float) {
                        onNewProgress(progress)
                    }

                    override fun onDimensions(width: Int, height: Int) {
                        onNewDimensions(width, height)
                    }

                    override fun currentMotionScene(): String {
                        return currentContent
                    }

                    override fun currentLayoutInformation(): String {
                        return layoutInformation
                    }

                    override fun setLayoutInformationMode(mode: Int) {
                        onLayoutInformation(mode)
                    }

                    override fun getLastModified(): Long {
                        return last
                    }

                    override fun setDrawDebug(debugMode: Int) {
                        onDrawDebug(debugMode)
                    }
                }
                val registry = Registry.getInstance()
                registry.register(debugName, callback)
            }
        } catch (e: CLParsingException) {

        }
    }

    ///////////////////////////////////////////////////////////////////////////
    // Accessors
    ///////////////////////////////////////////////////////////////////////////

    fun setUpdateFlag(needsUpdate: MutableState<Long>) {
        updateFlag = needsUpdate
    }

    protected fun signalUpdate() {
        if (updateFlag != null) {
            updateFlag!!.value = updateFlag!!.value + 1
        }
    }

    fun setCurrentContent(content: String) {
        onNewContent(content)
    }

    fun getCurrentContent(): String {
        return currentContent
    }

    fun setDebugName(name: String?) {
        debugName = name
    }

    fun getDebugName(): String? {
        return debugName
    }

    fun getForcedDrawDebug(): MotionLayoutDebugFlags {
        return forcedDrawDebug
    }

    override fun getForcedWidth(): Int {
        return forcedWidth
    }

    override fun getForcedHeight(): Int {
        return forcedHeight
    }

    override fun setLayoutInformation(information: String) {
        last = System.nanoTime()
        layoutInformation = information
    }

    fun getLayoutInformation(): String {
        return layoutInformation
    }

    override fun getLayoutInformationMode(): LayoutInfoFlags {
        return layoutInformationMode
    }

    ///////////////////////////////////////////////////////////////////////////
    // on update methods
    ///////////////////////////////////////////////////////////////////////////

    protected open fun onNewContent(content: String) {
        currentContent = content
        try {
            val json = CLParser.parse(currentContent)
            if (json is CLObject) {
                val firstTime = debugName == null
                if (firstTime) {
                    val debug = json.getObjectOrNull("Header")
                    if (debug != null) {
                        debugName = debug.getStringOrNull("exportAs")
                    }
                }
                if (!firstTime) {
                    signalUpdate()
                }
            }
        } catch (e: CLParsingException) {
            // nothing (content might be invalid, sent by live edit)
        } catch (e: Exception) {
            // nothing (content might be invalid, sent by live edit)
        }
    }

    protected open fun onNewProgress(progress: Float) {
        // nothing for ConstraintSet
    }

    fun onNewDimensions(width: Int, height: Int) {
        forcedWidth = width
        forcedHeight = height
        signalUpdate()
    }

    protected fun onLayoutInformation(mode: Int) {
        when (mode) {
            LayoutInfoFlags.NONE.ordinal -> layoutInformationMode = LayoutInfoFlags.NONE
            LayoutInfoFlags.BOUNDS.ordinal -> layoutInformationMode = LayoutInfoFlags.BOUNDS
        }
        signalUpdate()
    }

    protected fun onDrawDebug(debugMode: Int) {
        forcedDrawDebug = when (debugMode) {
            MotionLayoutDebugFlags.UNKNOWN.ordinal -> MotionLayoutDebugFlags.UNKNOWN
            MotionLayoutDebugFlags.NONE.ordinal -> MotionLayoutDebugFlags.NONE
            MotionLayoutDebugFlags.SHOW_ALL.ordinal -> MotionLayoutDebugFlags.SHOW_ALL
            -1 -> MotionLayoutDebugFlags.UNKNOWN
            else -> MotionLayoutDebugFlags.UNKNOWN
        }
        signalUpdate()
    }
}

internal data class DesignElement(
    var id: String,
    var type: String,
    var params: HashMap<String, String>
)

/**
 * Parses the given JSON5 into a [ConstraintSet].
 *
 * See the official [Github Wiki](https://github.com/androidx/constraintlayout/wiki/ConstraintSet-JSON5-syntax) to learn the syntax.
 */
fun ConstraintSet(@Language(value = "json5") jsonContent: String): ConstraintSet =
    JSONConstraintSet(content = jsonContent)

/**
 * Creates a [ConstraintSet] from a [jsonContent] string that extends the changes applied by
 * [extendConstraintSet].
 */
fun ConstraintSet(
    extendConstraintSet: ConstraintSet,
    @Language(value = "json5") jsonContent: String
): ConstraintSet =
    JSONConstraintSet(content = jsonContent, extendFrom = extendConstraintSet)

/**
 * Creates a [ConstraintSet].
 */
fun ConstraintSet(description: ConstraintSetScope.() -> Unit): ConstraintSet =
    DslConstraintSet(description)

/**
 * Creates a [ConstraintSet] that extends the changes applied by [extendConstraintSet].
 */
fun ConstraintSet(
    extendConstraintSet: ConstraintSet,
    description: ConstraintSetScope.() -> Unit
): ConstraintSet =
    DslConstraintSet(description, extendConstraintSet)

/**
 * The state of the [ConstraintLayout] solver.
 */
class State(val density: Density) : SolverState() {
    var rootIncomingConstraints: Constraints = Constraints()
    lateinit var layoutDirection: LayoutDirection
    internal val baselineNeeded = mutableListOf<Any>()
    private var dirtyBaselineNeededWidgets = true
    private val baselineNeededWidgets = mutableSetOf<ConstraintWidget>()

    override fun convertDimension(value: Any?): Int {
        return if (value is Dp) {
            with(density) { value.roundToPx() }
        } else {
            super.convertDimension(value)
        }
    }

    override fun reset() {
        // TODO(b/158197001): this should likely be done by the solver
        mReferences.forEach { ref ->
            ref.value?.constraintWidget?.reset()
        }
        mReferences.clear()
        mReferences[PARENT] = mParent
        baselineNeeded.clear()
        dirtyBaselineNeededWidgets = true
        super.reset()
    }

    internal fun baselineNeededFor(id: Any) {
        baselineNeeded.add(id)
        dirtyBaselineNeededWidgets = true
    }

    internal fun isBaselineNeeded(constraintWidget: ConstraintWidget): Boolean {
        if (dirtyBaselineNeededWidgets) {
            baselineNeededWidgets.clear()
            baselineNeeded.forEach { id ->
                val widget = mReferences[id]?.constraintWidget
                if (widget != null) baselineNeededWidgets.add(widget)
            }
            dirtyBaselineNeededWidgets = false
        }
        return constraintWidget in baselineNeededWidgets
    }

    internal fun getKeyId(helperWidget: HelperWidget): Any? {
        return mHelperReferences.entries.firstOrNull { it.value.helperWidget == helperWidget }?.key
    }
}

interface LayoutInformationReceiver {
    fun setLayoutInformation(information: String)
    fun getLayoutInformationMode(): LayoutInfoFlags
    fun getForcedWidth(): Int
    fun getForcedHeight(): Int
}

@PublishedApi
internal open class Measurer : BasicMeasure.Measurer, DesignInfoProvider {
    private var computedLayoutResult: String = ""
    protected var layoutInformationReceiver: LayoutInformationReceiver? = null
    protected val root = ConstraintWidgetContainer(0, 0).also { it.measurer = this }
    protected val placeables = mutableMapOf<Measurable, Placeable>()
    private val lastMeasures = mutableMapOf<Measurable, Array<Int>>()
    protected val frameCache = mutableMapOf<Measurable, WidgetFrame>()

    protected lateinit var density: Density
    protected lateinit var measureScope: MeasureScope
    protected val state by lazy(LazyThreadSafetyMode.NONE) { State(density) }

    private val widthConstraintsHolder = IntArray(2)
    private val heightConstraintsHolder = IntArray(2)

    var forcedScaleFactor = Float.NaN
    var layoutCurrentWidth: Int = 0
    var layoutCurrentHeight: Int = 0

    /**
     * Method called by Compose tooling. Returns a JSON string that represents the Constraints
     * defined for this ConstraintLayout Composable.
     */
    override fun getDesignInfo(startX: Int, startY: Int, args: String) =
        parseConstraintsToJson(root, state, startX, startY, args)

    override fun measure(constraintWidget: ConstraintWidget, measure: BasicMeasure.Measure) {
        val measurable = constraintWidget.companionWidget
        if (measurable !is Measurable) return

        if (DEBUG) {
            Log.d(
                "CCL",
                "Measuring ${measurable.layoutId} with: " +
                        constraintWidget.toDebugString() + "\n" + measure.toDebugString()
            )
        }

        var constraints: Constraints
        run {
            val measurableLastMeasures = lastMeasures[measurable]
            obtainConstraints(
                measure.horizontalBehavior,
                measure.horizontalDimension,
                constraintWidget.mMatchConstraintDefaultWidth,
                measure.measureStrategy,
                (measurableLastMeasures?.get(1) ?: 0) == constraintWidget.height,
                constraintWidget.isResolvedHorizontally,
                state.rootIncomingConstraints.maxWidth,
                widthConstraintsHolder
            )
            obtainConstraints(
                measure.verticalBehavior,
                measure.verticalDimension,
                constraintWidget.mMatchConstraintDefaultHeight,
                measure.measureStrategy,
                (measurableLastMeasures?.get(0) ?: 0) == constraintWidget.width,
                constraintWidget.isResolvedVertically,
                state.rootIncomingConstraints.maxHeight,
                heightConstraintsHolder
            )

            constraints = Constraints(
                widthConstraintsHolder[0],
                widthConstraintsHolder[1],
                heightConstraintsHolder[0],
                heightConstraintsHolder[1]
            )
        }

        if ((measure.measureStrategy == TRY_GIVEN_DIMENSIONS ||
                    measure.measureStrategy == USE_GIVEN_DIMENSIONS) ||
            !(measure.horizontalBehavior == MATCH_CONSTRAINT &&
                    constraintWidget.mMatchConstraintDefaultWidth == MATCH_CONSTRAINT_SPREAD &&
                    measure.verticalBehavior == MATCH_CONSTRAINT &&
                    constraintWidget.mMatchConstraintDefaultHeight == MATCH_CONSTRAINT_SPREAD)
        ) {
            if (DEBUG) {
                Log.d("CCL", "Measuring ${measurable.layoutId} with $constraints")
            }
            val placeable = measurable.measure(constraints).also { placeables[measurable] = it }
            constraintWidget.isMeasureRequested = false
            if (DEBUG) {
                Log.d(
                    "CCL",
                    "${measurable.layoutId} is size ${placeable.width} ${placeable.height}"
                )
            }

            val coercedWidth = placeable.width.coerceIn(
                constraintWidget.mMatchConstraintMinWidth.takeIf { it > 0 },
                constraintWidget.mMatchConstraintMaxWidth.takeIf { it > 0 }
            )
            val coercedHeight = placeable.height.coerceIn(
                constraintWidget.mMatchConstraintMinHeight.takeIf { it > 0 },
                constraintWidget.mMatchConstraintMaxHeight.takeIf { it > 0 }
            )

            var remeasure = false
            if (coercedWidth != placeable.width) {
                constraints = Constraints(
                    minWidth = coercedWidth,
                    minHeight = constraints.minHeight,
                    maxWidth = coercedWidth,
                    maxHeight = constraints.maxHeight
                )
                remeasure = true
            }
            if (coercedHeight != placeable.height) {
                constraints = Constraints(
                    minWidth = constraints.minWidth,
                    minHeight = coercedHeight,
                    maxWidth = constraints.maxWidth,
                    maxHeight = coercedHeight
                )
                remeasure = true
            }
            if (remeasure) {
                if (DEBUG) {
                    Log.d("CCL", "Remeasuring coerced ${measurable.layoutId} with $constraints")
                }
                measurable.measure(constraints).also { placeables[measurable] = it }
                constraintWidget.isMeasureRequested = false
            }
        }

        val currentPlaceable = placeables[measurable]
        measure.measuredWidth = currentPlaceable?.width ?: constraintWidget.width
        measure.measuredHeight = currentPlaceable?.height ?: constraintWidget.height
        val baseline =
            if (currentPlaceable != null && state.isBaselineNeeded(constraintWidget)) {
                currentPlaceable[FirstBaseline]
            } else {
                AlignmentLine.Unspecified
            }
        measure.measuredHasBaseline = baseline != AlignmentLine.Unspecified
        measure.measuredBaseline = baseline
        lastMeasures.getOrPut(measurable, { arrayOf(0, 0, AlignmentLine.Unspecified) })
            .copyFrom(measure)

        measure.measuredNeedsSolverPass = measure.measuredWidth != measure.horizontalDimension ||
                measure.measuredHeight != measure.verticalDimension
    }

    fun addLayoutInformationReceiver(layoutReceiver: LayoutInformationReceiver?) {
        layoutInformationReceiver = layoutReceiver
        layoutInformationReceiver?.setLayoutInformation(computedLayoutResult)
    }

    open fun computeLayoutResult() {
        val json = StringBuilder()
        json.append("{ ")
        json.append("  root: {")
        json.append("interpolated: { left:  0,")
        json.append("  top:  0,")
        json.append("  right:   ${root.width} ,")
        json.append("  bottom:  ${root.height} ,")
        json.append(" } }")

        for (child in root.children) {
            val measurable = child.companionWidget
            if (measurable !is Measurable) {
                if (child is Guideline) {
                    json.append(" ${child.stringId}: {")
                    if (child.orientation == ConstraintWidget.HORIZONTAL) {
                        json.append(" type: 'hGuideline', ")
                    } else {
                        json.append(" type: 'vGuideline', ")
                    }
                    json.append(" interpolated: ")
                    json.append(
                        " { left: ${child.x}, top: ${child.y}, " +
                                "right: ${child.x + child.width}, " +
                                "bottom: ${child.y + child.height} }"
                    )
                    json.append("}, ")
                }
                continue
            }
            if (child.stringId == null) {
                val id = measurable.layoutId ?: measurable.constraintLayoutId
                child.stringId = id?.toString()
            }
            val frame = frameCache[measurable]?.widget?.frame
            if (frame == null) {
                continue
            }
            json.append(" ${child.stringId}: {")
            json.append(" interpolated : ")
            frame.serialize(json, true)
            json.append("}, ")
        }
        json.append(" }")
        computedLayoutResult = json.toString()
        layoutInformationReceiver?.setLayoutInformation(computedLayoutResult)
    }

    /**
     * Calculates the [Constraints] in one direction that should be used to measure a child,
     * based on the solver measure request. Returns `true` if the constraints correspond to a
     * wrap content measurement.
     */
    private fun obtainConstraints(
        dimensionBehaviour: ConstraintWidget.DimensionBehaviour,
        dimension: Int,
        matchConstraintDefaultDimension: Int,
        measureStrategy: Int,
        otherDimensionResolved: Boolean,
        currentDimensionResolved: Boolean,
        rootMaxConstraint: Int,
        outConstraints: IntArray
    ): Boolean = when (dimensionBehaviour) {
        FIXED -> {
            outConstraints[0] = dimension
            outConstraints[1] = dimension
            false
        }
        WRAP_CONTENT -> {
            outConstraints[0] = 0
            outConstraints[1] = rootMaxConstraint
            true
        }
        MATCH_CONSTRAINT -> {
            if (DEBUG) {
                Log.d("CCL", "Measure strategy ${measureStrategy}")
                Log.d("CCL", "DW ${matchConstraintDefaultDimension}")
                Log.d("CCL", "ODR ${otherDimensionResolved}")
                Log.d("CCL", "IRH ${currentDimensionResolved}")
            }
            val useDimension = currentDimensionResolved ||
                    (measureStrategy == TRY_GIVEN_DIMENSIONS ||
                            measureStrategy == USE_GIVEN_DIMENSIONS) &&
                    (measureStrategy == USE_GIVEN_DIMENSIONS ||
                            matchConstraintDefaultDimension != MATCH_CONSTRAINT_WRAP ||
                            otherDimensionResolved)
            if (DEBUG) {
                Log.d("CCL", "UD $useDimension")
            }
            outConstraints[0] = if (useDimension) dimension else 0
            outConstraints[1] = if (useDimension) dimension else rootMaxConstraint
            !useDimension
        }
        MATCH_PARENT -> {
            outConstraints[0] = rootMaxConstraint
            outConstraints[1] = rootMaxConstraint
            false
        }
        else -> {
            error("$dimensionBehaviour is not supported")
        }
    }

    private fun Array<Int>.copyFrom(measure: BasicMeasure.Measure) {
        this[0] = measure.measuredWidth
        this[1] = measure.measuredHeight
        this[2] = measure.measuredBaseline
    }

    fun performMeasure(
        constraints: Constraints,
        layoutDirection: LayoutDirection,
        constraintSet: ConstraintSet,
        measurables: List<Measurable>,
        optimizationLevel: Int,
        measureScope: MeasureScope
    ): IntSize {
        this.density = measureScope
        this.measureScope = measureScope
        // Define the size of the ConstraintLayout.
        state.width(
            if (constraints.hasFixedWidth) {
                SolverDimension.createFixed(constraints.maxWidth)
            } else {
                SolverDimension.createWrap().min(constraints.minWidth)
            }
        )
        state.height(
            if (constraints.hasFixedHeight) {
                SolverDimension.createFixed(constraints.maxHeight)
            } else {
                SolverDimension.createWrap().min(constraints.minHeight)
            }
        )
        // Build constraint set and apply it to the state.
        state.rootIncomingConstraints = constraints
        state.layoutDirection = layoutDirection
        resetMeasureState()
        if (constraintSet.isDirty(measurables)) {
            state.reset()
            constraintSet.applyTo(state, measurables)
            buildMapping(state, measurables)
            state.apply(root)
        } else {
            buildMapping(state, measurables)
        }
        applyRootSize(constraints)
        root.updateHierarchy()

        if (DEBUG) {
            root.debugName = "ConstraintLayout"
            root.children.forEach { child ->
                child.debugName =
                    (child.companionWidget as? Measurable)?.layoutId?.toString() ?: "NOTAG"
            }
            Log.d("CCL", "ConstraintLayout is asked to measure with $constraints")
            Log.d("CCL", root.toDebugString())
            for (child in root.children) {
                Log.d("CCL", child.toDebugString())
            }
        }

        // No need to set sizes and size modes as we passed them to the state above.
        root.optimizationLevel = optimizationLevel
        root.measure(root.optimizationLevel, 0, 0, 0, 0, 0, 0, 0, 0)

        for (child in root.children) {
            val measurable = child.companionWidget
            if (measurable !is Measurable) continue
            val placeable = placeables[measurable]
            val currentWidth = placeable?.width
            val currentHeight = placeable?.height
            if (child.width != currentWidth || child.height != currentHeight) {
                if (DEBUG) {
                    Log.d(
                        "CCL",
                        "Final measurement for ${measurable.layoutId} " +
                                "to confirm size ${child.width} ${child.height}"
                    )
                }
                measurable.measure(Constraints.fixed(child.width, child.height))
                    .also { placeables[measurable] = it }
            }
        }
        if (DEBUG) {
            Log.d("CCL", "ConstraintLayout is at the end ${root.width} ${root.height}")
        }
        return IntSize(root.width, root.height)
    }

    internal fun resetMeasureState() {
        placeables.clear()
        lastMeasures.clear()
        frameCache.clear()
    }

    protected fun applyRootSize(constraints: Constraints) {
        root.width = constraints.maxWidth
        root.height = constraints.maxHeight
        forcedScaleFactor = Float.NaN
        if (layoutInformationReceiver != null &&
            layoutInformationReceiver?.getForcedWidth() != Int.MIN_VALUE
        ) {
            val forcedWidth = layoutInformationReceiver!!.getForcedWidth()
            if (forcedWidth > root.width) {
                val scale = root.width / forcedWidth.toFloat()
                forcedScaleFactor = scale
            } else {
                forcedScaleFactor = 1f
            }
            root.width = forcedWidth
        }
        if (layoutInformationReceiver != null &&
            layoutInformationReceiver?.getForcedHeight() != Int.MIN_VALUE
        ) {
            val forcedHeight = layoutInformationReceiver!!.getForcedHeight()
            var scaleFactor = 1f
            if (forcedScaleFactor.isNaN()) {
                forcedScaleFactor = 1f
            }
            if (forcedHeight > root.height) {
                scaleFactor = root.height / forcedHeight.toFloat()
            }
            if (scaleFactor < forcedScaleFactor) {
                forcedScaleFactor = scaleFactor
            }
            root.height = forcedHeight
        }
        layoutCurrentWidth = root.width
        layoutCurrentHeight = root.height
    }

    fun Placeable.PlacementScope.performLayout(measurables: List<Measurable>) {
        if (frameCache.isEmpty()) {
            for (child in root.children) {
                val measurable = child.companionWidget
                if (measurable !is Measurable) continue
                val frame = WidgetFrame(child.frame.update())
                frameCache[measurable] = frame
            }
        }
        measurables.fastForEach { measurable ->
            val frame = frameCache[measurable] ?: return
            if (frame.isDefaultTransform) {
                val x = frameCache[measurable]!!.left
                val y = frameCache[measurable]!!.top
                placeables[measurable]?.place(IntOffset(x, y))
            } else {
                val layerBlock: GraphicsLayerScope.() -> Unit = {
                    if (!frame.pivotX.isNaN() || !frame.pivotY.isNaN()) {
                        val pivotX = if (frame.pivotX.isNaN()) 0.5f else frame.pivotX
                        val pivotY = if (frame.pivotY.isNaN()) 0.5f else frame.pivotY
                        transformOrigin = TransformOrigin(pivotX, pivotY)
                    }
                    if (!frame.rotationX.isNaN()) {
                        rotationX = frame.rotationX
                    }
                    if (!frame.rotationY.isNaN()) {
                        rotationY = frame.rotationY
                    }
                    if (!frame.rotationZ.isNaN()) {
                        rotationZ = frame.rotationZ
                    }
                    if (!frame.translationX.isNaN()) {
                        translationX = frame.translationX
                    }
                    if (!frame.translationY.isNaN()) {
                        translationY = frame.translationY
                    }
                    if (!frame.translationZ.isNaN()) {
                        shadowElevation = frame.translationZ
                    }
                    if (!frame.scaleX.isNaN() || !frame.scaleY.isNaN()) {
                        scaleX = if (frame.scaleX.isNaN()) 1f else frame.scaleX
                        scaleY = if (frame.scaleY.isNaN()) 1f else frame.scaleY
                    }
                    if (!frame.alpha.isNaN()) {
                        alpha = frame.alpha
                    }
                }
                val x = frameCache[measurable]!!.left
                val y = frameCache[measurable]!!.top
                val zIndex = if (frame.translationZ.isNaN()) 0f else frame.translationZ
                placeables[measurable]?.placeWithLayer(
                    x,
                    y,
                    layerBlock = layerBlock,
                    zIndex = zIndex
                )
            }
        }
        if (layoutInformationReceiver?.getLayoutInformationMode() == LayoutInfoFlags.BOUNDS) {
            computeLayoutResult()
        }
    }

    override fun didMeasures() {}

    @Composable
    fun BoxScope.drawDebugBounds(forcedScaleFactor: Float) {
        Canvas(modifier = Modifier.matchParentSize()) {
            val w = layoutCurrentWidth * forcedScaleFactor
            val h = layoutCurrentHeight * forcedScaleFactor
            var dx = (size.width - w) / 2f
            var dy = (size.height - h) / 2f
            var color = Color.White
            drawLine(color, Offset(dx, dy), Offset(dx + w, dy))
            drawLine(color, Offset(dx + w, dy), Offset(dx + w, dy + h))
            drawLine(color, Offset(dx + w, dy + h), Offset(dx, dy + h))
            drawLine(color, Offset(dx, dy + h), Offset(dx, dy))
            dx += 1
            dy += 1
            color = Color.Black
            drawLine(color, Offset(dx, dy), Offset(dx + w, dy))
            drawLine(color, Offset(dx + w, dy), Offset(dx + w, dy + h))
            drawLine(color, Offset(dx + w, dy + h), Offset(dx, dy + h))
            drawLine(color, Offset(dx, dy + h), Offset(dx, dy))
        }
    }

    private var designElements = arrayListOf<DesignElement>()


    private fun getColor(str: String?, defaultColor: Color = Color.Black): Color {
        if (str != null && str.startsWith('#')) {
            var str2 = str.substring(1)
            if (str2.length == 6) {
                str2 = "FF$str2"
            }
            try {
                return Color(java.lang.Long.parseLong(str2, 16).toInt())
            } catch (e: Exception) {
                return defaultColor
            }
        }
        return defaultColor
    }

    private fun getTextStyle(params: HashMap<String, String>): TextStyle {
        val fontSizeString = params["size"]
        var fontSize = TextUnit.Unspecified
        if (fontSizeString != null) {
            fontSize = fontSizeString.toFloat().sp
        }
        var textColor = getColor(params["color"])
        return TextStyle(fontSize = fontSize, color = textColor)
    }

    @Composable
    fun createDesignElements() {
        for (element in designElements) {
            var id = element.id
            var function = DesignElements.map[element.type]
            if (function != null) {
                function(id, element.params)
            } else {
                when (element.type) {
                    "button" -> {
                        val text = element.params["text"] ?: "text"
                        val colorBackground =
                            getColor(element.params["backgroundColor"], Color.LightGray)
                        BasicText(
                            modifier = Modifier
                                .layoutId(id)
                                .clip(RoundedCornerShape(20))
                                .background(colorBackground)
                                .padding(8.dp),
                            text = text, style = getTextStyle(element.params)
                        )
                    }
                    "box" -> {
                        val text = element.params["text"] ?: ""
                        val colorBackground =
                            getColor(element.params["backgroundColor"], Color.LightGray)
                        Box(
                            modifier = Modifier
                                .layoutId(id)
                                .background(colorBackground)
                        ) {
                            BasicText(
                                modifier = Modifier.padding(8.dp),
                                text = text, style = getTextStyle(element.params)
                            )
                        }
                    }
                    "text" -> {
                        val text = element.params["text"] ?: "text"
                        BasicText(
                            modifier = Modifier.layoutId(id),
                            text = text, style = getTextStyle(element.params)
                        )
                    }
                    "textfield" -> {
                        val text = element.params["text"] ?: "text"
                        BasicTextField(
                            modifier = Modifier.layoutId(id),
                            value = text,
                            onValueChange = {}
                        )
                    }
                    "image" -> {
                        Image(
                            modifier = Modifier.layoutId(id),
                            painter = painterResource(id = android.R.drawable.ic_menu_gallery),
                            contentDescription = "Placeholder Image"
                        )
                    }
                }
            }
        }
    }

    fun parseDesignElements(constraintSet: ConstraintSet) {
        if (constraintSet is JSONConstraintSet) {
            constraintSet.emitDesignElements(designElements)
        }
    }
}

object DesignElements {
    var map = HashMap<String, @Composable (String, HashMap<String, String>) -> Unit>()
    fun define(name: String, function: @Composable (String, HashMap<String, String>) -> Unit) {
        map[name] = function
    }
}

/**
 * Maps ID and Tag to each compose [Measurable] into [state].
 *
 * The ID could be provided from [androidx.compose.ui.layout.layoutId],
 * [ConstraintLayoutParentData.ref] or [ConstraintLayoutTagParentData.constraintLayoutId].
 *
 * The Tag is set from [ConstraintLayoutTagParentData.constraintLayoutTag].
 */
internal fun buildMapping(state: State, measurables: List<Measurable>) {
    measurables.fastForEach { measurable ->
        val id = measurable.layoutId ?: measurable.constraintLayoutId ?: createId()
        // Map the id and the measurable, to be retrieved later during measurement.
        state.map(id, measurable)
        val tag = measurable.constraintLayoutTag
        if (tag != null && tag is String && id is String) {
            state.setTag(id, tag)
        }
    }
}

internal typealias SolverDimension = androidx.constraintlayout.core.state.Dimension
internal typealias SolverState = androidx.constraintlayout.core.state.State
internal typealias SolverDirection = androidx.constraintlayout.core.state.State.Direction
internal typealias SolverChain = androidx.constraintlayout.core.state.State.Chain

private val DEBUG = false
private fun ConstraintWidget.toDebugString() =
    "$debugName " +
            "width $width minWidth $minWidth maxWidth $maxWidth " +
            "height $height minHeight $minHeight maxHeight $maxHeight " +
            "HDB $horizontalDimensionBehaviour VDB $verticalDimensionBehaviour " +
            "MCW $mMatchConstraintDefaultWidth MCH $mMatchConstraintDefaultHeight " +
            "percentW $mMatchConstraintPercentWidth percentH $mMatchConstraintPercentHeight"

private fun BasicMeasure.Measure.toDebugString() =
    "measure strategy is "<|MERGE_RESOLUTION|>--- conflicted
+++ resolved
@@ -529,13 +529,9 @@
          * be used instead.
          */
         fun preferredValue(dp: Dp): Dimension.MinCoercible =
-<<<<<<< HEAD
             DimensionDescription { state ->
-                SolverDimension.Suggested(state.convertDimension(dp)).suggested(SPREAD_DIMENSION)
-            }
-=======
-            DimensionDescription { state -> SolverDimension.createSuggested(state.convertDimension(dp)).suggested(SPREAD_DIMENSION) }
->>>>>>> fa5ce401
+                SolverDimension.createSuggested(state.convertDimension(dp)).suggested(SPREAD_DIMENSION)
+            }
 
         /**
          * Creates a [Dimension] representing a fixed dp size. The size will not change
