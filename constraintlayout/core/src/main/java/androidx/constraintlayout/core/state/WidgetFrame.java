/*
 * Copyright (C) 2021 The Android Open Source Project
 *
 * Licensed under the Apache License, Version 2.0 (the "License");
 * you may not use this file except in compliance with the License.
 * You may obtain a copy of the License at
 *
 *      http://www.apache.org/licenses/LICENSE-2.0
 *
 * Unless required by applicable law or agreed to in writing, software
 * distributed under the License is distributed on an "AS IS" BASIS,
 * WITHOUT WARRANTIES OR CONDITIONS OF ANY KIND, either express or implied.
 * See the License for the specific language governing permissions and
 * limitations under the License.
 */

package androidx.constraintlayout.core.state;

import androidx.constraintlayout.core.widgets.ConstraintWidget;

import java.util.HashMap;

/**
 * Utility class to encapsulate layout of a widget
 */
public class WidgetFrame {
    public ConstraintWidget widget = null;
    public int left = 0;
    public int top = 0;
    public int right = 0;
    public int bottom = 0;

    // transforms

    public float pivotX = Float.NaN;
    public float pivotY = Float.NaN;

    public float rotationX = Float.NaN;
    public float rotationY = Float.NaN;
    public float rotationZ = Float.NaN;

    public float translationX = Float.NaN;
    public float translationY = Float.NaN;

    public float scaleX = Float.NaN;
    public float scaleY = Float.NaN;

    public float alpha = Float.NaN;

    public HashMap<String, Color> mCustomColors = null;
    public HashMap<String, Float> mCustomFloats = null;

    public static class Color {
        public float r;
        public float g;
        public float b;
        public float a;

        public Color(float r, float g, float b, float a) {
            this.r = r;
            this.g = g;
            this.b = b;
            this.a = a;
        }

        public void copy(Color start) {
            this.r = start.r;
            this.g = start.g;
            this.b = start.b;
            this.a = start.a;
        }
    }


    public int width() { return right - left; }
    public int height() { return bottom - top; }

    public WidgetFrame() {}

    public WidgetFrame(ConstraintWidget widget) {
        this.widget = widget;
    }

    public WidgetFrame(WidgetFrame frame) {
        widget = frame.widget;
        left = frame.left;
        top = frame.top;
        right = frame.right;
        bottom = frame.bottom;
        pivotX = frame.pivotX;
        pivotY = frame.pivotY;
        rotationX = frame.rotationX;
        rotationY = frame.rotationY;
        rotationZ = frame.rotationZ;
        translationX = frame.translationX;
        translationY = frame.translationY;
        scaleX = frame.scaleX;
        scaleY = frame.scaleY;
        alpha = frame.alpha;
        if (frame.mCustomColors != null) {
            mCustomColors = new HashMap<>();
            mCustomColors.putAll(frame.mCustomColors);
        }
        if (frame.mCustomFloats != null) {
            mCustomFloats = new HashMap<>();
            mCustomFloats.putAll(frame.mCustomFloats);
        }
    }

    public boolean isDefaultTransform() {
        return Float.isNaN(rotationX)
                && Float.isNaN(rotationY)
                && Float.isNaN(rotationZ)
                && Float.isNaN(translationX)
                && Float.isNaN(translationY)
                && Float.isNaN(scaleX)
                && Float.isNaN(scaleY)
                && Float.isNaN(alpha);
    }

    public static void interpolate(WidgetFrame frame, WidgetFrame start, WidgetFrame end, float progress) {
        frame.widget = start.widget;
        frame.left = (int) (start.left + progress*(end.left - start.left));
        frame.top = (int) (start.top + progress*(end.top - start.top));
        frame.right = (int) (start.right + progress*(end.right - start.right));
        frame.bottom = (int) (start.bottom + progress*(end.bottom - start.bottom));

        frame.pivotX = interpolate(start.pivotX, end.pivotX, 0f, progress);
        frame.pivotY = interpolate(start.pivotY, end.pivotY, 0f, progress);

        frame.rotationX = interpolate(start.rotationX, end.rotationX, 0f, progress);
        frame.rotationY = interpolate(start.rotationY, end.rotationY, 0f, progress);
        frame.rotationZ = interpolate(start.rotationZ, end.rotationZ, 0f, progress);

        frame.scaleX = interpolate(start.scaleX, end.scaleX, 0f, progress);
        frame.scaleY = interpolate(start.scaleY, end.scaleY, 0f, progress);

        frame.translationX = interpolate(start.translationX, end.translationX, 0f, progress);
        frame.translationY = interpolate(start.translationY, end.translationY, 0f, progress);

        frame.alpha = interpolate(start.alpha, end.alpha, 0f, progress);
    }

    private static float interpolate(float start, float end, float defaultValue, float progress) {
        boolean isStartUnset = Float.isNaN(start);
        boolean isEndUnset = Float.isNaN(end);
        if (isStartUnset && isEndUnset) {
            return Float.NaN;
        }
        if (isStartUnset) {
            start = defaultValue;
        }
        if (isEndUnset) {
            end = defaultValue;
        }
        return (start + progress * (end - start));
    }

    public static void interpolateColor(Color result, Color start, Color end, float progress) {
        if (progress < 0) {
            result.copy(start);
        } else if (progress > 1) {
            result.copy(end);
        } else {
            result.r = (1f - progress) * start.r + progress * (end.r);
            result.g = (1f - progress) * start.g + progress * (end.g);
            result.b = (1f - progress) * start.b + progress * (end.b);
            result.a = (1f - progress) * start.a + progress * (end.a);
        }
    }

    public float centerX() {
        return left + (right - left)/2f;
    }

    public float centerY() {
        return top + (bottom - top)/2f;
    }

    public WidgetFrame update() {
        if (widget != null) {
            left = widget.getLeft();
            top = widget.getTop();
            right = widget.getRight();
            bottom = widget.getBottom();
            WidgetFrame frame = widget.frame;
            pivotX = frame.pivotX;
            pivotY = frame.pivotY;
            rotationX = frame.rotationX;
            rotationY = frame.rotationY;
            rotationZ = frame.rotationZ;
            translationX = frame.translationX;
            translationY = frame.translationY;
            scaleX = frame.scaleX;
            scaleY = frame.scaleY;
            alpha = frame.alpha;
            if (frame.mCustomColors != null) {
                mCustomColors = new HashMap<>();
                mCustomColors.putAll(frame.mCustomColors);
            }
            if (frame.mCustomFloats != null) {
                mCustomFloats = new HashMap<>();
                mCustomFloats.putAll(frame.mCustomFloats);
            }
        }
        return this;
    }

<<<<<<< HEAD

=======
    public WidgetFrame update(ConstraintWidget widget) {
        if (widget == null) {
            return this;
        }
        this.widget = widget;
        update();
        return this;
    }

    public void addCustomColor(String name, float r, float g, float b, float a) {
        Color color = new Color(r, g, b, a);
        if (mCustomColors == null) {
            mCustomColors = new HashMap<>();
        }
        mCustomColors.put(name, color);
    }

    public Color getCustomColor(String name) {
        if (mCustomColors == null) {
            return null;
        }
        return mCustomColors.get(name);
    }

    public void addCustomFloat(String name, float value) {
        if (mCustomFloats == null) {
            mCustomFloats = new HashMap<>();
        }
        mCustomFloats.put(name, value);
    }

    public float getCustomFloat(String name) {
        if (mCustomFloats == null) {
            return 0f;
        }
        return mCustomFloats.get(name);
    }
>>>>>>> e1bc4d20
}<|MERGE_RESOLUTION|>--- conflicted
+++ resolved
@@ -206,9 +206,7 @@
         return this;
     }
 
-<<<<<<< HEAD
-
-=======
+
     public WidgetFrame update(ConstraintWidget widget) {
         if (widget == null) {
             return this;
@@ -246,5 +244,5 @@
         }
         return mCustomFloats.get(name);
     }
->>>>>>> e1bc4d20
+
 }