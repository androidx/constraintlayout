--- conflicted
+++ resolved
@@ -54,35 +54,8 @@
 
     public int visibility = ConstraintWidget.VISIBLE;
 
-<<<<<<< HEAD
     final HashMap<String, CustomVariable> mCustom = new HashMap<>();
-=======
-    public HashMap<String, Color> mCustomColors = null;
-    public HashMap<String, Float> mCustomFloats = null;
-    HashMap<String, CustomVariable> mCustom = new HashMap<>();
-
-    public static class Color {
-        public float r;
-        public float g;
-        public float b;
-        public float a;
-
-        public Color(float r, float g, float b, float a) {
-            this.r = r;
-            this.g = g;
-            this.b = b;
-            this.a = a;
-        }
-
-        public void copy(Color start) {
-            this.r = start.r;
-            this.g = start.g;
-            this.b = start.b;
-            this.a = start.a;
-        }
-    }
->>>>>>> 031a7a79
-
+  
     public int width() {
         return right - left;
     }
@@ -253,26 +226,6 @@
         return (start + progress * (end - start));
     }
 
-<<<<<<< HEAD
-=======
-    public static void interpolateColor(Color result, Color start, Color end, float progress) {
-        if (OLD_SYSTEM) {
-            if (progress < 0) {
-                result.copy(start);
-            } else if (progress > 1) {
-                result.copy(end);
-            } else {
-                result.r = (1f - progress) * start.r + progress * (end.r);
-                result.g = (1f - progress) * start.g + progress * (end.g);
-                result.b = (1f - progress) * start.b + progress * (end.b);
-                result.a = (1f - progress) * start.a + progress * (end.a);
-            }
-        } else {
-
-        }
-    }
-
->>>>>>> 031a7a79
     public float centerX() {
         return left + (right - left) / 2f;
     }
