--- conflicted
+++ resolved
@@ -359,13 +359,10 @@
             case "alpha":
                 alpha = value.getFloat();
                 break;
-<<<<<<< HEAD
             case "interpolatedPos":
                 interpolatedPos = value.getFloat();
-=======
             case "phone_orientation":
                 phone_orientation = value.getFloat();
->>>>>>> b9421ca2
                 break;
             case "top":
                 top = value.getInt();
@@ -410,8 +407,7 @@
         }
     }
 
-<<<<<<< HEAD
-=======
+ 
     public StringBuilder serialize(StringBuilder ret) {
         return serialize(ret, false);
     }
@@ -422,7 +418,6 @@
      * @param sendPhoneOrientation
      * @return
      */
->>>>>>> b9421ca2
     public StringBuilder serialize(StringBuilder ret, boolean sendPhoneOrientation) {
         WidgetFrame frame = this;
         ret.append("{\n");
@@ -442,18 +437,14 @@
         add(ret, "scaleY", frame.scaleY);
         add(ret, "alpha", frame.alpha);
         add(ret, "visibility", frame.left);
-<<<<<<< HEAD
         add(ret, "interpolatedPos", frame.interpolatedPos);
-
         if (sendPhoneOrientation) {
             add(ret, "phone_orientation", phone_orientation);
         }
-
-=======
         if (sendPhoneOrientation) {
             add(ret, "phone_orientation", phone_orientation);
         }
->>>>>>> b9421ca2
+ 
         if (frame.mCustom.size() != 0) {
             ret.append("custom : {\n");
             for (String s : frame.mCustom.keySet()) {
