--- conflicted
+++ resolved
@@ -70,11 +70,7 @@
         mBooleanValue = value;
     }
 
-<<<<<<< HEAD
     public static String colorString(int v) {
-=======
-    private static String colorString(int v) {
->>>>>>> 031a7a79
         String str = "00000000" + Integer.toHexString(v);
         return "#" + str.substring(str.length() - 8);
     }
@@ -351,10 +347,8 @@
         c += N;
         return c;
     }
-
-<<<<<<< HEAD
-=======
-    public int getInterpolatedColor(float[] value) {
+   
+   public int getInterpolatedColor(float[] value) {
         int r = clamp((int) ((float) Math.pow(value[0], 1.0 / 2.2) * 255.0f));
         int g = clamp((int) ((float) Math.pow(value[1], 1.0 / 2.2) * 255.0f));
         int b = clamp((int) ((float) Math.pow(value[2], 1.0 / 2.2) * 255.0f));
@@ -363,7 +357,6 @@
         return color;
     }
 
->>>>>>> 031a7a79
     public void setInterpolatedValue(MotionWidget view, float[] value) {
 
         switch (mType) {
@@ -391,8 +384,6 @@
         }
     }
 
-<<<<<<< HEAD
-=======
     public static int rgbaTocColor(float r, float g, float b, float a) {
         int ir = clamp((int) (r * 255f));
         int ig = clamp((int) (g * 255f));
@@ -401,8 +392,7 @@
         int color = (ia << 24) | (ir << 16) | (ig << 8) | ib;
         return color;
     }
-
->>>>>>> 031a7a79
+  
     public void applyToWidget(MotionWidget view) {
         switch (mType) {
             case TypedValues.Custom.TYPE_INT:
